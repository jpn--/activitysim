--- conflicted
+++ resolved
@@ -1446,27 +1446,25 @@
     t0 = tracing.print_elapsed_time("allocate shared shadow_pricing buffer", t0)
     mem.trace_memory_info("allocate_shared_shadow_pricing_buffers.completed")
 
-<<<<<<< HEAD
-    if sharrow_enabled:
-        start_time = time.time()
-        shared_data_buffers["skim_dataset"] = "sh.Dataset:skim_dataset"
-
-        # Loading skim_dataset must be done in the main process, not a subprocess,
-        # so that this min process can hold on to the shared memory and then cleanly
-        # release it on exit.
-        from . import flow  # make injectable known  # noqa: F401
-
-        inject.get_injectable("skim_dataset")
-
-        tracing.print_elapsed_time("setup skim_dataset", t0)
-        mem.trace_memory_info("skim_dataset.completed")
-=======
     # combine shared_shadow_pricing_buffers to pool choices across all processes
     t0 = tracing.print_elapsed_time()
     shared_data_buffers.update(allocate_shared_shadow_pricing_buffers_choice())
     t0 = tracing.print_elapsed_time("allocate shared shadow_pricing choice buffer", t0)
     mem.trace_memory_info("allocate_shared_shadow_pricing_buffers_choice.completed")
->>>>>>> 1e8164b4
+
+    if sharrow_enabled:
+        start_time = time.time()
+        shared_data_buffers["skim_dataset"] = "sh.Dataset:skim_dataset"
+
+        # Loading skim_dataset must be done in the main process, not a subprocess,
+        # so that this min process can hold on to the shared memory and then cleanly
+        # release it on exit.
+        from . import flow  # make injectable known  # noqa: F401
+
+        inject.get_injectable("skim_dataset")
+
+        tracing.print_elapsed_time("setup skim_dataset", t0)
+        mem.trace_memory_info("skim_dataset.completed")
 
     # - mp_setup_skims
     else:  # not sharrow_enabled
