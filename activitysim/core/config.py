# ActivitySim
# See full license in LICENSE.txt.
import argparse
import os
import glob
import yaml
import sys
import warnings

import logging
from activitysim.core import inject

logger = logging.getLogger(__name__)

"""
    default injectables
"""


@inject.injectable(cache=True)
def locutor():
    # when multiprocessing, sometimes you only want one process to write trace files
    # mp_tasks overrides this definition to designate a single sub-process as locutor
    return True


@inject.injectable(cache=True)
def configs_dir():
    if not os.path.exists('configs'):
        raise RuntimeError("'configs' directory does not exist")
    return 'configs'


@inject.injectable(cache=True)
def data_dir():
    if not os.path.exists('data'):
        raise RuntimeError("'data' directory does not exist")
    return 'data'


@inject.injectable(cache=True)
def output_dir():
    if not os.path.exists('output'):
        print(f"'output' directory does not exist - current working directory: {os.getcwd()}")
        raise RuntimeError("'output' directory does not exist")
    return 'output'


@inject.injectable()
def output_file_prefix():
    return ''


@inject.injectable(cache=True)
def pipeline_file_name(settings):

    pipeline_file_name = settings.get('pipeline_file_name', 'pipeline.h5')

    return pipeline_file_name


@inject.injectable()
def rng_base_seed():
    return 0


@inject.injectable(cache=True)
def settings_file_name():
    return 'settings.yaml'


@inject.injectable(cache=True)
def settings(settings_file_name):
    settings_dict = read_settings_file(settings_file_name, mandatory=True)

    return settings_dict


def setting(key, default=None):
    return inject.get_injectable('settings').get(key, default)


def override_setting(key, value):
    new_settings = inject.get_injectable('settings')
    new_settings[key] = value
    inject.add_injectable('settings', new_settings)


def get_global_constants():
    """
    Read global constants from settings file

    Returns
    -------
    constants : dict
        dictionary of constants to add to locals for use by expressions in model spec
    """
    return read_settings_file('constants.yaml', mandatory=False)


def read_model_settings(file_name, mandatory=False):
    """

    Parameters
    ----------
    file_name : str
        yaml file name
    mandatory : bool
        throw error if file empty or not found
    Returns
    -------

    """

    model_settings = read_settings_file(file_name, mandatory=mandatory)

    return model_settings


def future_model_settings(model_name, model_settings, future_settings):
    """
    Warn users of new required model settings, and substitute default values

    Parameters
    ----------
    model_name: str
        name of model
    model_settings: dict
        model_settings from settigns file
    future_settings: dict
        default values for new required settings

    Returns
    -------
        dict
            model_settings with any missing future_settings added

    """
    model_settings = model_settings.copy()
    for key, setting in future_settings.items():
        if key not in model_settings.keys():
            warnings.warn(f"Setting '{key}' not found in {model_name} model settings."
                          f"Replacing with default value: {setting}."
                          f"This setting will be required in future versions", FutureWarning)
            model_settings[key] = setting

    return model_settings


def get_model_constants(model_settings):
    """
    Read constants from model settings file

    Returns
    -------
    constants : dict
        dictionary of constants to add to locals for use by expressions in model spec
    """
    return model_settings.get('CONSTANTS', {})


def get_logit_model_settings(model_settings):
    """
    Read nest spec (for nested logit) from model settings file

    Returns
    -------
    nests : dict
        dictionary specifying nesting structure and nesting coefficients

    constants : dict
        dictionary of constants to add to locals for use by expressions in model spec
    """
    nests = None

    if model_settings is not None:

        # default to MNL
        logit_type = model_settings.get('LOGIT_TYPE', 'MNL')

        if logit_type not in ['NL', 'MNL']:
            logger.error("Unrecognized logit type '%s'" % logit_type)
            raise RuntimeError("Unrecognized logit type '%s'" % logit_type)

        if logit_type == 'NL':
            nests = model_settings.get('NESTS', None)
            if nests is None:
                logger.error("No NEST found in model spec for NL model type")
                raise RuntimeError("No NEST found in model spec for NL model type")

    return nests


def build_output_file_path(file_name, use_prefix=None):
    output_dir = inject.get_injectable('output_dir')

    if use_prefix:
        file_name = "%s-%s" % (use_prefix, file_name)

    file_path = os.path.join(output_dir, file_name)

    return file_path


def cascading_input_file_path(file_name, dir_list_injectable_name, mandatory=True, allow_glob=False):

    dir_paths = inject.get_injectable(dir_list_injectable_name)
    dir_paths = [dir_paths] if isinstance(dir_paths, str) else dir_paths

    file_path = None
    for dir in dir_paths:
        p = os.path.join(dir, file_name)
        if os.path.isfile(p):
            file_path = p
            break

        if allow_glob and len(glob.glob(p)) > 0:
            file_path = p
            break

    if mandatory and not file_path:
        raise RuntimeError("file_path %s: file '%s' not in %s" %
                           (dir_list_injectable_name, file_name, dir_paths))

    return file_path


def data_file_path(file_name, mandatory=True, allow_glob=False):

    return cascading_input_file_path(file_name, 'data_dir', mandatory=mandatory, allow_glob=allow_glob)


def expand_input_file_list(input_files):
    """
    expand list by unglobbing globs globs
    """

    # be nice and accept a string as well as a list of strings
    if isinstance(input_files, str):
        input_files = [input_files]

    expanded_files = []
    ungroked_files = 0

    for file_name in input_files:

        file_name = data_file_path(file_name, allow_glob=True)

        if os.path.isfile(file_name):
            expanded_files.append(file_name)
            continue

        if os.path.isdir(file_name):
            logger.warning("WARNING: expand_input_file_list skipping directory: "
                           "(use glob instead): %s", file_name)
            ungroked_files += 1
            continue

        # - glob
        logger.debug(f"expand_input_file_list trying {file_name} as glob")
        globbed_files = glob.glob(file_name)
        for globbed_file in globbed_files:
            if os.path.isfile(globbed_file):
                expanded_files.append(globbed_file)
            else:
                logger.warning("WARNING: expand_input_file_list skipping: "
                               "(does not grok) %s", file_name)
                ungroked_files += 1

        if len(globbed_files) == 0:
            logger.warning("WARNING: expand_input_file_list file/glob not found: %s", file_name)

    assert ungroked_files == 0, f"{ungroked_files} ungroked file names"

    return sorted(expanded_files)


def config_file_path(file_name, mandatory=True):

    return cascading_input_file_path(file_name, 'configs_dir', mandatory)


def output_file_path(file_name):

    prefix = inject.get_injectable('output_file_prefix', None)
    return build_output_file_path(file_name, use_prefix=prefix)


def trace_file_path(file_name):

    output_dir = inject.get_injectable('output_dir')

    # - check for optional trace subfolder
    if os.path.exists(os.path.join(output_dir, 'trace')):
        output_dir = os.path.join(output_dir, 'trace')
    else:
        file_name = "trace.%s" % (file_name,)

    file_path = os.path.join(output_dir, file_name)
    return file_path


def log_file_path(file_name):

    output_dir = inject.get_injectable('output_dir')

    # - check for optional log subfolder
    if os.path.exists(os.path.join(output_dir, 'log')):
        output_dir = os.path.join(output_dir, 'log')

    # - check for optional process name prefix
    prefix = inject.get_injectable('log_file_prefix', None)
    if prefix:
        file_name = "%s-%s" % (prefix, file_name)

    file_path = os.path.join(output_dir, file_name)

    return file_path


def open_log_file(file_name, mode):

    output_dir = inject.get_injectable('output_dir')
    # - check for optional log subfolder
    if os.path.exists(os.path.join(output_dir, 'log')):
        output_dir = os.path.join(output_dir, 'log')
    file_path = os.path.join(output_dir, file_name)

    mode = mode + 'b' if sys.version_info < (3,) else mode
    return open(file_path, mode)


def pipeline_file_path(file_name):

    prefix = inject.get_injectable('pipeline_file_prefix', None)
    return build_output_file_path(file_name, use_prefix=prefix)


class SettingsFileNotFound(Exception):
    def __init__(self, file_name, configs_dir):
        self.file_name = file_name
        self.configs_dir = configs_dir

    def __str__(self):
        return repr(f"Settings file '{self.file_name}' not found in {self.configs_dir}")


def read_settings_file(file_name, mandatory=True, include_stack=[], configs_dir_list=None):
    """

    look for first occurence of yaml file named <file_name> in directories in configs_dir list,
    read settings from yaml file and return as dict.

    Settings file may contain directives that affect which file settings are returned:

    inherit_settings: boolean
        backfill settings in the current file with values from the next settings file in configs_dir list
    include_settings: string <include_file_name>
        read settings from specified include_file in place of the current file settings
        (to avoid confusion, this directive must appea ALONE in fiel, without any additional settings or directives.)

    Parameters
    ----------
    file_name
    mandatory: booelan
        if true, raise SettingsFileNotFound exception if no settings file, otherwise return empty dict
    include_stack: boolean
        only used for recursive calls to provide list of files included so far to detect cycles

    Returns: dict
        settings from speciified settings file/s
    -------

    """

    def backfill_settings(settings, backfill):
        new_settings = backfill.copy()
        new_settings.update(settings)
        return new_settings

    if configs_dir_list is None:
        configs_dir_list = inject.get_injectable('configs_dir')
        configs_dir_list = [configs_dir_list] if isinstance(configs_dir_list, str) else configs_dir_list
        assert isinstance(configs_dir_list, list)
        assert len(configs_dir_list) == len(set(configs_dir_list)), \
            f"repeating file names not allowed in config_dir list: {configs_dir_list}"

    if not file_name.lower().endswith('.yaml'):
        file_name = '%s.yaml' % (file_name,)

    inheriting = False
    settings = {}
    source_file_paths = include_stack.copy()
    for dir in configs_dir_list:
        file_path = os.path.join(dir, file_name)
        if os.path.exists(file_path):
            if inheriting:
                # we must be inheriting
                logger.debug("inheriting additional settings for %s from %s" % (file_name, file_path))
                inheriting = True

            assert file_path not in source_file_paths, \
                f"read_settings_file - recursion in reading 'file_path' after loading: {source_file_paths}"

            with open(file_path) as f:

                s = yaml.load(f, Loader=yaml.SafeLoader)
                if s is None:
                    s = {}

            settings = backfill_settings(settings, s)

            # maintain a list of files we read from to improve error message when an expected setting is not found
            source_file_paths += [file_path]

            include_file_name = s.get('include_settings', False)
            if include_file_name:
                # FIXME - prevent users from creating borgesian garden of branching paths?
                # There is a lot of opportunity for confusion if this feature were over-used
                # Maybe we insist that a file with an include directive is the 'end of the road'
                # essentially the current settings firle is an alias for the included file
                if len(s) > 1:
                    logger.error(f"'include_settings' must appear alone in settings file.")
                    additional_settings = list(set(s.keys()).difference({'include_settings'}))
                    logger.error(f"Unexpected additional settings: {additional_settings}")
                    raise RuntimeError(f"'include_settings' must appear alone in settings file.")

                logger.debug("including settings for %s from %s" % (file_name, include_file_name))

                # recursive call to read included file INSTEAD of the file  with include_settings sepcified
                s, source_file_paths = \
                    read_settings_file(include_file_name, mandatory=True, include_stack=source_file_paths)

                # FIXME backfill with the included file
                settings = backfill_settings(settings, s)

            # we are done as soon as we read one file successfully
            # unless if inherit_settings is set to true in this file

            if not s.get('inherit_settings', False):
                break

            # if inheriting, continue and backfill settings from the next existing settings file configs_dir_list

            inherit_settings = s.get('inherit_settings')
            if isinstance(inherit_settings, str):
                inherit_file_name = inherit_settings
                assert os.path.join(dir, inherit_file_name) not in source_file_paths, \
                    f"circular inheritance of {inherit_file_name}: {source_file_paths}: "
                # make a recursive call to switch inheritance chain to specified file
                configs_dir_list = None

                logger.debug("inheriting additional settings for %s from %s" % (file_name, inherit_file_name))
                s, source_file_paths = \
                    read_settings_file(inherit_file_name, mandatory=True,
                                       include_stack=source_file_paths,
                                       configs_dir_list=configs_dir_list)

                # backfill with the inherited file
                settings = backfill_settings(settings, s)
                break  # break the current inheritance chain (not as bad luck as breaking a chain-letter chain?...)

    if len(source_file_paths) > 0:
        settings['source_file_paths'] = source_file_paths

    if mandatory and not settings:
        raise SettingsFileNotFound(file_name, configs_dir_list)

    if include_stack:
        # if we were called recursively, return an updated list of source_file_paths
        return settings, source_file_paths

    else:
        return settings


def base_settings_file_path(file_name):
    """

    Parameters
    ----------
    file_name

    Returns
    -------
        path to base settings file or None if not found
    """

    if not file_name.lower().endswith('.yaml'):
        file_name = '%s.yaml' % (file_name, )

    configs_dir = inject.get_injectable('configs_dir')
    configs_dir = [configs_dir] if isinstance(configs_dir, str) else configs_dir

    for dir in configs_dir:
        file_path = os.path.join(dir, file_name)
        if os.path.exists(file_path):
            return file_path

    raise RuntimeError("base_settings_file %s not found" % file_name)


def filter_warnings():
    """
    set warning filter to 'strict' if specified in settings
    """

    if setting('strict', False):  # noqa: E402
        warnings.filterwarnings('error', category=Warning)
        warnings.filterwarnings('default', category=PendingDeprecationWarning, module='future')
        warnings.filterwarnings('default', category=FutureWarning, module='pandas')
        warnings.filterwarnings('default', category=RuntimeWarning, module='numpy')

<<<<<<< HEAD
        # pandas pytables.py __getitem__ (e.g. df = store['any_string'])
        # indirectly raises tables DeprecationWarning: tostring() is deprecated. Use tobytes() instead.
        warnings.filterwarnings('default', category=DeprecationWarning, module='tables', message='tostring')

        #   File "tables/hdf5extension.pyx", line 1450, in tables.hdf5extension.Array._open_array
        # DeprecationWarning: `np.object` is a deprecated alias for the builtin `object`.
        # Deprecated in NumPy 1.20;
        warnings.filterwarnings('default', category=DeprecationWarning, module='tables',
                                message='`np.object` is a deprecated alias')
=======
    # pandas pytables.py __getitem__ (e.g. df = store['any_string'])
    # indirectly raises tables DeprecationWarning: tostring() is deprecated. Use tobytes() instead.
    warnings.filterwarnings('ignore', category=DeprecationWarning, module='tables', message='tostring')

    #   File "tables/hdf5extension.pyx", line 1450, in tables.hdf5extension.Array._open_array
    # DeprecationWarning: `np.object` is a deprecated alias for the builtin `object`.
    # Deprecated in NumPy 1.20;
    warnings.filterwarnings('ignore', category=DeprecationWarning, module='tables',
                            message='`np.object` is a deprecated alias')
>>>>>>> 9dfe5f51


def handle_standard_args(parser=None):

    from activitysim.cli import run

    warnings.warn('config.handle_standard_args() has been moved to the command line '
                  'module and will be removed in future versions.',
                  FutureWarning)

    if parser is None:
        parser = argparse.ArgumentParser()

    run.add_run_args(parser)
    args = parser.parse_args()
    run.handle_standard_args(args)<|MERGE_RESOLUTION|>--- conflicted
+++ resolved
@@ -511,17 +511,6 @@
         warnings.filterwarnings('default', category=FutureWarning, module='pandas')
         warnings.filterwarnings('default', category=RuntimeWarning, module='numpy')
 
-<<<<<<< HEAD
-        # pandas pytables.py __getitem__ (e.g. df = store['any_string'])
-        # indirectly raises tables DeprecationWarning: tostring() is deprecated. Use tobytes() instead.
-        warnings.filterwarnings('default', category=DeprecationWarning, module='tables', message='tostring')
-
-        #   File "tables/hdf5extension.pyx", line 1450, in tables.hdf5extension.Array._open_array
-        # DeprecationWarning: `np.object` is a deprecated alias for the builtin `object`.
-        # Deprecated in NumPy 1.20;
-        warnings.filterwarnings('default', category=DeprecationWarning, module='tables',
-                                message='`np.object` is a deprecated alias')
-=======
     # pandas pytables.py __getitem__ (e.g. df = store['any_string'])
     # indirectly raises tables DeprecationWarning: tostring() is deprecated. Use tobytes() instead.
     warnings.filterwarnings('ignore', category=DeprecationWarning, module='tables', message='tostring')
@@ -531,7 +520,6 @@
     # Deprecated in NumPy 1.20;
     warnings.filterwarnings('ignore', category=DeprecationWarning, module='tables',
                             message='`np.object` is a deprecated alias')
->>>>>>> 9dfe5f51
 
 
 def handle_standard_args(parser=None):
