--- conflicted
+++ resolved
@@ -588,13 +588,10 @@
         access_mode = self.network_los.setting(f'TVPB_SETTINGS.{recipe}.path_types.{path_type}.access')
         egress_mode = self.network_los.setting(f'TVPB_SETTINGS.{recipe}.path_types.{path_type}.egress')
         path_types_settings = self.network_los.setting(f'TVPB_SETTINGS.{recipe}.path_types.{path_type}')
-<<<<<<< HEAD
-=======
         attributes_as_columns = \
             self.network_los.setting(f'TVPB_SETTINGS.{recipe}.tap_tap_settings.attributes_as_columns', [])
 
         path_info = {'path_type': path_type, 'access_mode': access_mode, 'egress_mode': egress_mode}
->>>>>>> 9dfe5f51
 
         # maz od pairs requested
         with memo("#TVPB build_virtual_path maz_od_df"):
