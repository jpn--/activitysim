--- conflicted
+++ resolved
@@ -192,12 +192,7 @@
 
         # get int offsets of the trace_targets (offsets of bool=True values)
         trace_targets = tracing.trace_targets(choosers)
-<<<<<<< HEAD
-
-        offsets = np.nonzero(trace_targets)[0]
-=======
         offsets = np.nonzero(list(trace_targets))[0]
->>>>>>> 75c74e0f
 
         # get array of expression_values
         # expression_values.shape = (len(spec), len(choosers))
