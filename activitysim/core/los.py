# ActivitySim
# See full license in LICENSE.txt.

from __future__ import annotations

import logging
import os
import warnings
from pathlib import Path
from typing import Any

import numpy as np
import pandas as pd
from pydantic import ValidationError

from activitysim.core import config, input, pathbuilder, skim_dictionary, tracing, util
from activitysim.core.cleaning import recode_based_on_table
from activitysim.core.configuration.network import NetworkSettings, TAZ_Settings
from activitysim.core.skim_dict_factory import MemMapSkimFactory, NumpyArraySkimFactory
from activitysim.core.skim_dictionary import NOT_IN_SKIM_ZONE_ID

skim_factories = {
    "NumpyArraySkimFactory": NumpyArraySkimFactory,
    "MemMapSkimFactory": MemMapSkimFactory,
}

logger = logging.getLogger(__name__)

LOS_SETTINGS_FILE_NAME = "network_los.yaml"

ONE_ZONE = 1
TWO_ZONE = 2
THREE_ZONE = 3

DEFAULT_SETTINGS = {
    "rebuild_tvpb_cache": True,
    "zone_system": ONE_ZONE,
    "skim_dict_factory": "NumpyArraySkimFactory",
}

TRACE_TRIMMED_MAZ_TO_TAP_TABLES = True


class Network_LOS(object):
    """
    ::

      singleton object to manage skims and skim-related tables

      los_settings_file_name: str         # e.g. 'network_los.yaml'
      skim_dtype_name:str                 # e.g. 'float32'

      dict_factory_name: str              # e.g. 'NumpyArraySkimFactory'
      zone_system: str                    # str (ONE_ZONE, TWO_ZONE, or THREE_ZONE)
      skim_time_periods = None            # list of str e.g. ['AM', 'MD', 'PM''

      skims_info: dict                    # dict of SkimInfo keyed by skim_tag
      skim_buffers: dict                  # if multiprocessing, dict of multiprocessing.Array buffers keyed by skim_tag
      skim_dicts: dice                    # dict of SkimDict keyed by skim_tag

      # TWO_ZONE and THREE_ZONE
      maz_taz_df: pandas.DataFrame        # DataFrame with two columns, MAZ and TAZ, mapping MAZ to containing TAZ
      maz_to_maz_df: pandas.DataFrame     # maz_to_maz attributes for MazSkimDict sparse skims
                                          # indexed by synthetic omaz/dmaz index for faster get_mazpairs lookup)
      maz_ceiling: int                    # max maz_id + 1 (to compute synthetic omaz/dmaz index by get_mazpairs)
      max_blend_distance: dict            # dict of int maz_to_maz max_blend_distance values keyed by skim_tag

      # THREE_ZONE only
      tap_df: pandas.DataFrame
      tap_lines_df: pandas.DataFrame      # if specified in settings, list of transit lines served, indexed by TAP
                                          # use to prune maz_to_tap_dfs to drop more distant TAPS with redundant service
                                          # since a TAP can serve multiple lines, tap_lines_df TAP index is not unique
      maz_to_tap_dfs: dict                # dict of maz_to_tap DataFrames indexed by access mode (e.g. 'walk', 'drive')
                                          # maz_to_tap dfs have OMAZ and DMAZ columns plus additional attribute columns
      tap_tap_uid: TapTapUidCalculator
    """

    def __init__(self, state, los_settings_file_name=LOS_SETTINGS_FILE_NAME):
        self.state = state
        # Note: we require all skims to be of same dtype so they can share buffer - is that ok?
        # fixme is it ok to require skims be all the same type? if so, is this the right choice?
        self.skim_dtype_name = "float32"
        self.zone_system = None
        self.skim_time_periods = None
        self.skims_info = {}
        self.skim_dicts = {}

        # TWO_ZONE and THREE_ZONE
        self.maz_taz_df = None
        self.maz_to_maz_df = None
        self.maz_ceiling = None
        self.max_blend_distance = {}

        # THREE_ZONE only
        self.tap_lines_df = None
        self.maz_to_tap_dfs = {}
        self.tvpb = None

        self.los_settings_file_name = los_settings_file_name
        self.load_settings()
        self.sharrow_enabled = state.settings.sharrow

        # dependency injection of skim factory (of type specified in skim_dict_factory setting)
        skim_dict_factory_name = self.setting("skim_dict_factory")
        assert (
            skim_dict_factory_name in skim_factories
        ), f"Unrecognized skim_dict_factory setting '{skim_dict_factory_name}"
        self.skim_dict_factory = skim_factories[skim_dict_factory_name](
            network_los=self
        )
        logger.info(
            f"Network_LOS using skim_dict_factory: {type(self.skim_dict_factory).__name__}"
        )

        # load SkimInfo for all skims for this zone_system (TAZ for ONE_ZONE and TWO_ZONE, TAZ and MAZ for THREE_ZONE)
        self.load_skim_info()

    @property
    def rebuild_tvpb_cache(self):
        # setting as property here so others don't need to know default
        assert (
            self.zone_system == THREE_ZONE
        ), f"Should not even be asking about rebuild_tvpb_cache if not THREE_ZONE"
        return self.setting("rebuild_tvpb_cache")

    def get_network_cache_dir(self) -> Path:
        if self.los_settings.network_cache_dir:
            result = self.state.filesystem.get_working_subdir(
                self.los_settings.network_cache_dir
            )
            result.mkdir(parents=True, exist_ok=True)
            return result
        return self.state.filesystem.get_cache_dir()

    def setting(self, keys, default: Any = "<REQUIRED>"):
        # if they dont specify a default, check the default defaults
        default = (
            DEFAULT_SETTINGS.get(keys, "<REQUIRED>")
            if default == "<REQUIRED>"
            else default
        )

        # get setting value for single key or dot-delimited key path (e.g. 'maz_to_maz.tables')
        key_list = keys.split(".")
        s = self.los_settings
        for key in key_list[:-1]:
            if isinstance(s, dict):
                s = s.get(key, None)
            else:
                s = getattr(s, key, None)
            if default == "<REQUIRED>" and s is None:
                raise ValueError(
                    f"expected key '{key}' not found in '{keys}' in {self.los_settings_file_name}"
                )
                # assert isinstance(
                #     s, dict
                # ), f"expected key '{key}' not found in '{keys}' in {self.los_settings_file_name}"
        key = key_list[-1]  # last key
        if default == "<REQUIRED>":
            if isinstance(s, dict):
                assert (
                    key in s
                ), f"Expected setting {keys} not found in in {LOS_SETTINGS_FILE_NAME}"
            else:
                assert hasattr(s, key)
        if isinstance(s, dict):
            return s.get(key, default)
        else:
            return getattr(s, key, default)

    def load_settings(self):
        """
        Read setting file and initialize object variables (see class docstring for list of object variables)
        """

        try:
            self.los_settings = NetworkSettings.read_settings_file(
                self.state.filesystem,
                file_name=self.los_settings_file_name,
                mandatory=True,
            )
        except ValidationError as err:
            err_msg = str(err)
            print(err_msg)
            raise
        self.state.network_settings = self.los_settings

        # validate skim_time_periods
        self.skim_time_periods = self.state.network_settings.skim_time_periods
<<<<<<< HEAD
=======
        if "hours" in self.skim_time_periods:
            self.skim_time_periods["periods"] = self.skim_time_periods.pop("hours")
            warnings.warn(
                "support for `skim_time_periods` key `hours` will be removed in "
                "future verions. Use `periods` instead",
                FutureWarning,
            )
        assert (
            "periods" in self.skim_time_periods
        ), "'periods' key not found in network_los.skim_time_periods"
        assert (
            "labels" in self.skim_time_periods
        ), "'labels' key not found in network_los.skim_time_periods"
>>>>>>> d8f8fcbc

        self.zone_system = self.setting("zone_system")
        assert self.zone_system in [
            ONE_ZONE,
            TWO_ZONE,
            THREE_ZONE,
        ], f"Network_LOS: unrecognized zone_system: {self.zone_system}"

        if self.zone_system in [TWO_ZONE, THREE_ZONE]:
            # maz_to_maz_settings
            self.max_blend_distance = self.setting(
                "maz_to_maz.max_blend_distance", default={}
            )
            if isinstance(self.max_blend_distance, int):
                self.max_blend_distance = {"DEFAULT": self.max_blend_distance}
            self.blend_distance_skim_name = self.setting(
                "maz_to_maz.blend_distance_skim_name", default=None
            )

        # validate skim_time_periods
        self.skim_time_periods = self.setting("skim_time_periods")

    def load_skim_info(self):
        """
        read skim info from omx files into SkimInfo, and store in self.skims_info dict keyed by skim_tag

        ONE_ZONE and TWO_ZONE systems have only TAZ skims
        THREE_ZONE systems have both TAZ and TAP skims
        """
        assert self.skim_dict_factory is not None
        # load taz skim_info
        self.skims_info["taz"] = self.skim_dict_factory.load_skim_info(
            self.state, "taz"
        )

        if self.zone_system == THREE_ZONE:
            # load tap skim_info
            self.skims_info["tap"] = self.skim_dict_factory.load_skim_info(
                self.state, "tap"
            )

        if self.zone_system == THREE_ZONE:
            # load this here rather than in load_data as it is required during multiprocessing to size TVPBCache
            self.tap_df = input.read_input_file(
                self.state.filesystem.get_data_file_path(
                    self.setting("tap"),
                    mandatory=True,
                    alternative_suffixes=(".csv.gz", ".parquet"),
                )
            ).sort_values("TAP")
            self.tvpb = pathbuilder.TransitVirtualPathBuilder(
                self
            )  # dependent on self.tap_df

    def load_data(self):
        """
        Load tables and skims from files specified in network_los settigns
        """

        # load maz tables
        if self.zone_system in [TWO_ZONE, THREE_ZONE]:
            # maz
            file_name = self.setting("maz")
            self.maz_taz_df = input.read_input_file(
                self.state.filesystem.get_data_file_path(
                    file_name,
                    mandatory=True,
                    alternative_suffixes=(".csv.gz", ".parquet"),
                )
            )
            self.maz_taz_df = self.maz_taz_df[["MAZ", "TAZ"]].sort_values(
                by="MAZ"
            )  # only fields we need

            # recode MAZs if needed
            self.maz_taz_df["MAZ"] = recode_based_on_table(
                self.state, self.maz_taz_df["MAZ"], "land_use"
            )
            self.maz_taz_df["TAZ"] = recode_based_on_table(
                self.state, self.maz_taz_df["TAZ"], "land_use_taz"
            )

            self.maz_ceiling = self.maz_taz_df.MAZ.max() + 1

            # maz_to_maz_df
            maz_to_maz_tables = self.setting("maz_to_maz.tables")
            maz_to_maz_tables = (
                [maz_to_maz_tables]
                if isinstance(maz_to_maz_tables, str)
                else maz_to_maz_tables
            )
            for file_name in maz_to_maz_tables:
                df = input.read_input_file(
                    self.state.filesystem.get_data_file_path(
                        file_name,
                        mandatory=True,
                        alternative_suffixes=(".csv.gz", ".parquet"),
                    )
                )

                # recode MAZs if needed
                df["OMAZ"] = recode_based_on_table(self.state, df["OMAZ"], "land_use")
                df["DMAZ"] = recode_based_on_table(self.state, df["DMAZ"], "land_use")

                if self.maz_ceiling > (1 << 31):
                    raise ValueError("maz ceiling too high, will overflow int64")
                elif self.maz_ceiling > 32767:
                    # too many MAZs, or un-recoded MAZ ID's that are too large
                    # will overflow a 32-bit index, so upgrade to 64bit.
                    df["i"] = df.OMAZ.astype(np.int64) * np.int64(
                        self.maz_ceiling
                    ) + df.DMAZ.astype(np.int64)
                else:
                    df["i"] = df.OMAZ.astype(np.int32) * np.int32(
                        self.maz_ceiling
                    ) + df.DMAZ.astype(np.int32)
                df.set_index("i", drop=True, inplace=True, verify_integrity=True)
                logger.debug(
                    f"loading maz_to_maz table {file_name} with {len(df)} rows"
                )

                # FIXME - don't really need these columns, but if we do want them,
                #  we would need to merge them in since files may have different numbers of rows
                df.drop(columns=["OMAZ", "DMAZ"], inplace=True)

                # besides, we only want data columns so we can coerce to same type as skims
                df = df.astype(np.dtype(self.skim_dtype_name))

                if self.maz_to_maz_df is None:
                    self.maz_to_maz_df = df
                else:
                    self.maz_to_maz_df = pd.concat([self.maz_to_maz_df, df], axis=1)

        # load tap tables
        if self.zone_system == THREE_ZONE:
            # tap_df should already have been loaded by load_skim_info because,
            # during multiprocessing, it is required by TapTapUidCalculator to size TVPBCache
            # self.tap_df = pd.read_csv(self.state.filesystem.get_data_file_path(self.setting('tap'), mandatory=True))
            assert self.tap_df is not None

            # maz_to_tap_dfs - different sized sparse arrays with different columns, so we keep them seperate
            for mode, maz_to_tap_settings in self.setting("maz_to_tap").items():
                assert (
                    "table" in maz_to_tap_settings
                ), f"Expected setting maz_to_tap.{mode}.table not found in in {LOS_SETTINGS_FILE_NAME}"

                file_name = maz_to_tap_settings["table"]
                df = input.read_input_file(
                    self.state.filesystem.get_data_file_path(
                        file_name,
                        mandatory=True,
                        alternative_suffixes=(".csv.gz", ".parquet"),
                    )
                )

                # recode MAZs if needed
                df["MAZ"] = recode_based_on_table(self.state, df["MAZ"], "land_use")

                # trim tap set
                # if provided, use tap_line_distance_col together with tap_lines table to trim the near tap set
                # to only include the nearest tap to origin when more than one tap serves the same line
                distance_col = maz_to_tap_settings.get("tap_line_distance_col")
                if distance_col:
                    if self.tap_lines_df is None:
                        # load tap_lines on demand (required if they specify tap_line_distance_col)
                        tap_lines_file_name = self.setting(
                            "tap_lines",
                        )
                        self.tap_lines_df = input.read_input_file(
                            self.state.filesystem.get_data_file_path(
                                tap_lines_file_name,
                                mandatory=True,
                                alternative_suffixes=(".csv.gz", ".parquet"),
                            )
                        )

                        # csv file has one row per TAP with space-delimited list of lines served by that TAP
                        #  TAP                                      LINES
                        # 6020  GG_024b_SB GG_068_RT GG_228_WB GG_023X_RT
                        # stack to create dataframe with one column 'line' indexed by TAP with one row per line served
                        #  TAP        line
                        # 6020  GG_024b_SB
                        # 6020   GG_068_RT
                        # 6020   GG_228_WB
                        self.tap_lines_df = (
                            self.tap_lines_df.set_index("TAP")
                            .LINES.str.split(expand=True)
                            .stack()
                            .droplevel(1)
                            .to_frame("line")
                        )

                    old_len = len(df)

                    # NOTE - merge will remove unused taps (not appearing in tap_lines)
                    df = pd.merge(
                        df, self.tap_lines_df, left_on="TAP", right_index=True
                    )

                    # find nearest TAP to MAz that serves line
                    df = df.sort_values(by=distance_col).drop_duplicates(
                        subset=["MAZ", "line"]
                    )

                    # we don't need to remember which lines are served by which TAPs
                    df = (
                        df.drop(columns="line")
                        .drop_duplicates(subset=["MAZ", "TAP"])
                        .sort_values(["MAZ", "TAP"])
                    )

                    logger.debug(
                        f"trimmed maz_to_tap table {file_name} from {old_len} to {len(df)} rows "
                        f"based on tap_lines"
                    )
                    logger.debug(
                        f"maz_to_tap table {file_name} max {distance_col} {df[distance_col].max()}"
                    )

                    max_dist = maz_to_tap_settings.get("max_dist", None)
                    if max_dist:
                        old_len = len(df)
                        df = df[df[distance_col] <= max_dist]
                        logger.debug(
                            f"trimmed maz_to_tap table {file_name} from {old_len} to {len(df)} rows "
                            f"based on max_dist {max_dist}"
                        )

                    if TRACE_TRIMMED_MAZ_TO_TAP_TABLES:
                        self.state.tracing.write_csv(
                            df,
                            file_name=f"trimmed_{maz_to_tap_settings['table']}",
                            transpose=False,
                        )

                else:
                    logger.warning(
                        f"tap_line_distance_col not provided in {LOS_SETTINGS_FILE_NAME} so maz_to_tap "
                        f"pairs will not be trimmed which may result in high memory use and long runtimes"
                    )

                df.set_index(
                    ["MAZ", "TAP"], drop=True, inplace=True, verify_integrity=True
                )
                logger.debug(f"loaded maz_to_tap table {file_name} with {len(df)} rows")

                assert mode not in self.maz_to_tap_dfs
                self.maz_to_tap_dfs[mode] = df

        # create taz skim dict
        if not self.sharrow_enabled:
            assert "taz" not in self.skim_dicts
            # If offset_preprocessing was completed, then TAZ values
            # will be pre-offset and there's no need to re-offset them.
            if self.state.settings.offset_preprocessing:
                _override_offset_int = 0
            else:
                _override_offset_int = None
            self.skim_dicts["taz"] = self.create_skim_dict(
                "taz", _override_offset_int=_override_offset_int
            )
            # make sure skim has all taz_ids
            # FIXME - weird that there is no list of tazs?
        else:
            self.skim_dicts["taz"] = self.get_skim_dict("taz")

        # create MazSkimDict facade
        if self.zone_system in [TWO_ZONE, THREE_ZONE]:
            if not self.sharrow_enabled:
                # create MazSkimDict facade skim_dict
                # (must have already loaded dependencies: taz skim_dict, maz_to_maz_df, and maz_taz_df)
                assert "maz" not in self.skim_dicts
                maz_skim_dict = self.create_skim_dict("maz")
                self.skim_dicts["maz"] = maz_skim_dict

                # make sure skim has all maz_ids
                assert not (
                    maz_skim_dict.offset_mapper.map(self.maz_taz_df["MAZ"].values)
                    == NOT_IN_SKIM_ZONE_ID
                ).any(), (
                    "every MAZ in the MAZ-to-TAZ mapping must map to a TAZ that exists"
                )
            else:
                self.skim_dicts["maz"] = self.get_skim_dict("maz")
                # TODO:SHARROW: make sure skim has all maz_ids

        # create tap skim dict
        if self.zone_system == THREE_ZONE:
            if not self.sharrow_enabled:
                assert "tap" not in self.skim_dicts
                tap_skim_dict = self.create_skim_dict("tap")
                self.skim_dicts["tap"] = tap_skim_dict
                # make sure skim has all tap_ids
                assert not (
                    tap_skim_dict.offset_mapper.map(self.tap_df["TAP"].values)
                    == NOT_IN_SKIM_ZONE_ID
                ).any()
            else:
                self.skim_dicts["tap"] = self.get_skim_dict("tap")

        # check that the number of rows in land_use_taz matches the number of zones in the skims
        if "land_use_taz" in self.state:
            skims = self.get_skim_dict("taz")
            if hasattr(skims, "zone_ids"):  # SkimDict
                assert len(skims.zone_ids) == len(
                    self.state.get_dataframe("land_use_taz")
                )
            else:  # SkimDataset
                assert len(skims.dataset.indexes["otaz"]) == len(
                    self.state.get_dataframe("land_use_taz")
                )

    def create_skim_dict(self, skim_tag, _override_offset_int=None):
        """
        Create a new SkimDict of type specified by skim_tag (e.g. 'taz', 'maz' or 'tap')

        Parameters
        ----------
        skim_tag : str
        _override_offset_int : int, optional
            Override the offset int for this dictionary.  Use this to set that
            offset to zero when zone id's have been pre-processed to be zero-based
            contiguous integers.

        Returns
        -------
        SkimDict or subclass (e.g. MazSkimDict)
        """
        assert (
            skim_tag not in self.skim_dicts
        )  # avoid inadvertently creating multiple copies

        if skim_tag == "maz":
            # MazSkimDict gets a reference to self here, because it has dependencies on self.load_data
            # (e.g. maz_to_maz_df, maz_taz_df...) We pass in taz_skim_dict as a parameter
            # to hilight the fact that we do not want two copies of its (very large) data array in memory
            assert (
                "taz" in self.skim_dicts
            ), f"create_skim_dict 'maz': backing taz skim_dict not in skim_dicts"
            taz_skim_dict = self.skim_dicts["taz"]
            skim_dict = skim_dictionary.MazSkimDict(
                self.state, "maz", self, taz_skim_dict
            )
        else:
            skim_info = self.skims_info[skim_tag]
            skim_data = self.skim_dict_factory.get_skim_data(skim_tag, skim_info)
            skim_dict = skim_dictionary.SkimDict(
                self.state, skim_tag, skim_info, skim_data
            )

        logger.debug(f"create_skim_dict {skim_tag} omx_shape {skim_dict.omx_shape}")

        if _override_offset_int is not None:
            skim_dict.offset_mapper.set_offset_int(
                _override_offset_int
            )  # default is -1

        return skim_dict

    def omx_file_names(self, skim_tag):
        """
        Return list of omx file names from network_los settings file for the specified skim_tag (e.g. 'taz')

        Parameters
        ----------
        skim_tag: str (e.g. 'taz')

        Returns
        -------
        list of str
        """
        file_names = self.setting(f"{skim_tag}_skims")
        if isinstance(file_names, TAZ_Settings):
            file_names = file_names.omx
        if isinstance(file_names, dict):
            for i in ("file", "files", "omx"):
                if i in file_names:
                    file_names = file_names[i]
                    break
        if isinstance(file_names, dict):
            raise ValueError(
                f"must specify `{skim_tag}_skims.file` in network_los settings file"
            )
        file_names = [file_names] if isinstance(file_names, str) else file_names
        return file_names

    def zarr_file_name(self, skim_tag):
        """
        Return zarr directory name from network_los settings file for the specified skim_tag (e.g. 'taz')

        Parameters
        ----------
        skim_tag: str (e.g. 'taz')

        Returns
        -------
        str
        """
        skim_setting = self.setting(f"{skim_tag}_skims")
        if isinstance(skim_setting, dict):
            return skim_setting.get("zarr", None)
        elif isinstance(skim_setting, TAZ_Settings):
            return skim_setting.zarr
        else:
            return None

    def zarr_pre_encoding(self, skim_tag):
        """
        Return digital encoding pre-processing before writing to zarr for the specified skim_tag (e.g. 'taz')

        Parameters
        ----------
        skim_tag: str (e.g. 'taz')

        Returns
        -------
        list or None
        """
        skim_setting = self.setting(f"{skim_tag}_skims")
        if isinstance(skim_setting, dict):
            return skim_setting.get("zarr-digital-encoding", None)
        else:
            return None

    def skim_backing_store(self, skim_tag):
        name = self.setting("name", "unnamed")
        return self.setting(
            f"{skim_tag}_skims.backend", f"shared_memory_{skim_tag}_{name}"
        )

    def skim_max_float_precision(self, skim_tag):
        return self.setting(f"{skim_tag}_skims.max_float_precision", 32)

    def skim_digital_encoding(self, skim_tag):
        return self.setting(f"{skim_tag}_skims.digital-encoding", [])

    def multiprocess(self):
        """
        return True if this is a multiprocessing run (even if it is a main or single-process subprocess)

        Returns
        -------
            bool
        """
        is_multiprocess = self.state.settings.multiprocess
        return is_multiprocess

    def load_shared_data(self, shared_data_buffers):
        """
        Load omx skim data into shared_data buffers
        Only called when multiprocessing - BEFORE any models are run or any call to load_data()

        Parameters
        ----------
        shared_data_buffers: dict of multiprocessing.RawArray keyed by skim_tag
        """

        assert self.multiprocess()
        # assert self.skim_dict_factory.supports_shared_data_for_multiprocessing

        if self.skim_dict_factory.supports_shared_data_for_multiprocessing:
            for skim_tag in self.skims_info.keys():
                assert (
                    skim_tag in shared_data_buffers
                ), f"load_shared_data expected allocated shared_data_buffers"
                self.skim_dict_factory.load_skims_to_buffer(
                    self.skims_info[skim_tag], shared_data_buffers[skim_tag]
                )

        if self.zone_system == THREE_ZONE:
            assert self.tvpb is not None

            if self.rebuild_tvpb_cache and not self.state.settings.resume_after:
                # delete old cache at start of new run so that stale cache is not loaded by load_data_to_buffer
                # when singleprocess, this call is made (later in program flow) in the initialize_los step
                self.tvpb.tap_cache.cleanup()

            self.tvpb.tap_cache.load_data_to_buffer(
                shared_data_buffers[self.tvpb.tap_cache.cache_tag]
            )

    def allocate_shared_skim_buffers(self):
        """
        Allocate multiprocessing.RawArray shared data buffers sized to hold data for the omx skims.
        Only called when multiprocessing - BEFORE load_data()

        Returns dict of allocated buffers so they can be added to mp_tasks can add them to dict of data
        to be shared with subprocesses.

        Note: we are only allocating storage, but not loading any skim data into it

        Returns
        -------
        dict of multiprocessing.RawArray keyed by skim_tag
        """

        assert self.multiprocess()
        assert (
            not self.skim_dicts
        ), f"allocate_shared_skim_buffers must be called BEFORE, not after, load_data"

        skim_buffers = {}

        if self.skim_dict_factory.supports_shared_data_for_multiprocessing:
            for skim_tag in self.skims_info.keys():
                skim_buffers[skim_tag] = self.skim_dict_factory.allocate_skim_buffer(
                    self.skims_info[skim_tag], shared=True
                )

        if self.zone_system == THREE_ZONE:
            assert self.tvpb is not None
            skim_buffers[
                self.tvpb.tap_cache.cache_tag
            ] = self.tvpb.tap_cache.allocate_data_buffer(shared=True)

        return skim_buffers

    def get_skim_dict(self, skim_tag):
        """
        Get SkimDict for the specified skim_tag (e.g. 'taz', 'maz', or 'tap')

        Returns
        -------
        SkimDict or subclass (e.g. MazSkimDict) or SkimDataset
        """
        sharrow_enabled = self.sharrow_enabled
        if sharrow_enabled and skim_tag in ("taz", "maz"):
            # non-global import avoids circular references
            from .skim_dataset import SkimDataset

            skim_dataset = self.state.get_injectable("skim_dataset")
            if skim_tag == "maz":
                return SkimDataset(skim_dataset)
            else:
                dropdims = ["omaz", "dmaz"]
                skim_dataset = skim_dataset.drop_dims(dropdims, errors="ignore")
                for dd in dropdims:
                    if f"dim_redirection_{dd}" in skim_dataset.attrs:
                        del skim_dataset.attrs[f"dim_redirection_{dd}"]
                return SkimDataset(skim_dataset)
        elif sharrow_enabled and skim_tag in ("tap"):
            tap_dataset = self.state.get_injectable("tap_dataset")
            from .skim_dataset import SkimDataset

            return SkimDataset(tap_dataset)
        else:
            assert (
                skim_tag in self.skim_dicts
            ), f"network_los.get_skim_dict: skim tag '{skim_tag}' not in skim_dicts"
            return self.skim_dicts[skim_tag]

    def get_default_skim_dict(self):
        """
        Get the default (non-transit) skim dict for the (1, 2, or 3) zone_system

        Returns
        -------
        TAZ SkimDict for ONE_ZONE, MazSkimDict for TWO_ZONE and THREE_ZONE
        """
        if self.zone_system == ONE_ZONE:
            return self.get_skim_dict("taz")
        else:
            # TODO:SHARROW: taz and maz are the same
            return self.get_skim_dict("maz")

    def get_mazpairs(self, omaz, dmaz, attribute):
        """
        look up attribute values of maz od pairs in sparse maz_to_maz df

        Parameters
        ----------
        omaz: array-like list of omaz zone_ids
        dmaz: array-like list of omaz zone_ids
        attribute: str name of attribute column in maz_to_maz_df

        Returns
        -------
        Numpy.ndarray: list of attribute values for od pairs
        """

        # # this is slower
        # s = pd.merge(pd.DataFrame({'OMAZ': omaz, 'DMAZ': dmaz}),
        #              self.maz_to_maz_df,
        #              how="left")[attribute]

        # synthetic index method i : omaz_dmaz
        i = np.asanyarray(omaz) * self.maz_ceiling + np.asanyarray(dmaz)
        s = util.quick_loc_df(i, self.maz_to_maz_df, attribute)

        # FIXME - no point in returning series?
        return np.asanyarray(s)

    def get_tappairs3d(self, otap, dtap, dim3, key):
        """
        TAP skim lookup

        FIXME - why do we provide this for taps, but use skim wrappers for TAZ?

        Parameters
        ----------
        otap: pandas.Series
            origin (boarding tap) zone_ids
        dtap: pandas.Series
            dest (aligting tap) zone_ids
        dim3: pandas.Series or str
            dim3 (e.g. tod) str
        key
            skim key (e.g. 'IWAIT_SET1')

        Returns
        -------
            Numpy.ndarray: list of tap skim values for odt tuples
        """
        tap_skim = self.get_skim_dict("tap")

        if isinstance(tap_skim, skim_dictionary.SkimDict):
            return tap_skim.lookup_3d(otap, dtap, dim3, key)
        elif isinstance(dim3, str):
            s = (
                tap_skim.dataset[[key]]
                .sel(time_period=dim3)
                .at(
                    otap=otap.values,
                    dtap=dtap.values,
                    _name=key,
                )
            )
        elif dim3.dtype.kind == "i":
            s = tap_skim.dataset.at(
                otap=otap.values,
                dtap=dtap.values,
                time_period=tap_skim.dataset.time_period.values[dim3],
                _name=key,
            )
        else:
            s = tap_skim.dataset.at(
                otap=otap.values,
                dtap=dtap.values,
                time_period=dim3,
                _name=key,
            )

        return s.values

    def skim_time_period_label(self, time_period, fillna=None):
        """
        convert time period times to skim time period labels (e.g. 9 -> 'AM')

        Parameters
        ----------
        time_period : pandas Series

        Returns
        -------
        pandas Series
            string time period labels
        """

        assert (
            self.skim_time_periods is not None
        ), "'skim_time_periods' setting not found."

        # Default to 60 minute time periods
        period_minutes = self.skim_time_periods.period_minutes

        # Default to a day
        model_time_window_min = self.skim_time_periods.time_window

        # Check to make sure the intervals result in no remainder time through 24 hour day
        assert 0 == model_time_window_min % period_minutes
        total_periods = model_time_window_min / period_minutes

        # FIXME - eventually test and use np version always?
        if np.isscalar(time_period):
            bin = (
                np.digitize(
                    [time_period % total_periods],
                    self.skim_time_periods.periods,
                    right=True,
                )[0]
                - 1
            )
            if fillna is not None:
<<<<<<< HEAD
                default = self.skim_time_periods.labels[fillna]
                result = self.skim_time_periods.labels.get(bin, default=default)
            else:
                result = self.skim_time_periods.labels[bin]
=======
                default = self.skim_time_periods["labels"][fillna]
                result = self.skim_time_periods["labels"].get(bin, default=default)
            else:
                result = self.skim_time_periods["labels"][bin]
>>>>>>> d8f8fcbc
        else:
            result = pd.cut(
                time_period,
                self.skim_time_periods.periods,
                labels=self.skim_time_periods.labels,
                ordered=False,
            )
            if fillna is not None:
<<<<<<< HEAD
                default = self.skim_time_periods.labels[fillna]
=======
                default = self.skim_time_periods["labels"][fillna]
>>>>>>> d8f8fcbc
                result = result.fillna(default)
            result = result.astype(str)

        return result

    def get_tazs(self, state):
        # FIXME - should compute on init?
        if self.zone_system == ONE_ZONE:
            tazs = state.get_dataframe("land_use").index.values
        else:
            try:
                land_use_taz = state.get_dataframe("land_use_taz")
            except (RuntimeError, KeyError):
                # land_use_taz is missing, use fallback
                tazs = self.maz_taz_df.TAZ.unique()
            else:
                if "_original_TAZ" in land_use_taz:
                    tazs = land_use_taz["_original_TAZ"].values
                else:
                    tazs = self.maz_taz_df.TAZ.unique()
        assert isinstance(tazs, np.ndarray)
        return tazs

    def get_mazs(self):
        # FIXME - should compute on init?
        assert self.zone_system in [TWO_ZONE, THREE_ZONE]
        mazs = self.maz_taz_df.MAZ.values
        assert isinstance(mazs, np.ndarray)
        return mazs

    def get_taps(self):
        # FIXME - should compute on init?
        assert self.zone_system == THREE_ZONE
        taps = self.tap_df.TAP.values
        assert isinstance(taps, np.ndarray)
        return taps

    def get_maz_to_taz_series(self, state):
        """
        pd.Series: Index is the MAZ, value is the corresponding TAZ
        """
        if self.sharrow_enabled:
            # FIXME:SHARROW - this assumes that both MAZ and TAZ have been recoded to
            #                 zero-based indexes, but what if that was not done?
            #                 Should we check it and error out here or bravely march forward?
            skim_dataset = state.get_injectable("skim_dataset")
            maz_to_taz = skim_dataset["_digitized_otaz_of_omaz"].to_series()
        else:
            maz_to_taz = self.maz_taz_df[["MAZ", "TAZ"]].set_index("MAZ").TAZ
        return maz_to_taz

    def map_maz_to_taz(self, s):
        """
        Convert MAZ's to TAZ's

        Parameters
        ----------
        s : Array-like
            Integer MAZ values

        Returns
        -------
        pd.Series
            Integer TAZ values
        """
        if not isinstance(s, (pd.Series, pd.Index)):
            s = pd.Series(s)
            input_was_series = False
        else:
            input_was_series = True
        out = s.map(self.get_maz_to_taz_series(self.state))
        if np.issubdtype(out, np.floating):
            if out.isna().any():
                raise KeyError("failed in mapping MAZ to TAZ")
            else:
                out = out.astype(np.int32)
        if input_was_series:
            return out
        else:
            return out.to_numpy()<|MERGE_RESOLUTION|>--- conflicted
+++ resolved
@@ -187,22 +187,6 @@
 
         # validate skim_time_periods
         self.skim_time_periods = self.state.network_settings.skim_time_periods
-<<<<<<< HEAD
-=======
-        if "hours" in self.skim_time_periods:
-            self.skim_time_periods["periods"] = self.skim_time_periods.pop("hours")
-            warnings.warn(
-                "support for `skim_time_periods` key `hours` will be removed in "
-                "future verions. Use `periods` instead",
-                FutureWarning,
-            )
-        assert (
-            "periods" in self.skim_time_periods
-        ), "'periods' key not found in network_los.skim_time_periods"
-        assert (
-            "labels" in self.skim_time_periods
-        ), "'labels' key not found in network_los.skim_time_periods"
->>>>>>> d8f8fcbc
 
         self.zone_system = self.setting("zone_system")
         assert self.zone_system in [
@@ -886,17 +870,10 @@
                 - 1
             )
             if fillna is not None:
-<<<<<<< HEAD
                 default = self.skim_time_periods.labels[fillna]
                 result = self.skim_time_periods.labels.get(bin, default=default)
             else:
                 result = self.skim_time_periods.labels[bin]
-=======
-                default = self.skim_time_periods["labels"][fillna]
-                result = self.skim_time_periods["labels"].get(bin, default=default)
-            else:
-                result = self.skim_time_periods["labels"][bin]
->>>>>>> d8f8fcbc
         else:
             result = pd.cut(
                 time_period,
@@ -905,11 +882,7 @@
                 ordered=False,
             )
             if fillna is not None:
-<<<<<<< HEAD
                 default = self.skim_time_periods.labels[fillna]
-=======
-                default = self.skim_time_periods["labels"][fillna]
->>>>>>> d8f8fcbc
                 result = result.fillna(default)
             result = result.astype(str)
 
