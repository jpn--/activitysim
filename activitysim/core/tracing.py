# ActivitySim
# See full license in LICENSE.txt.

import logging
import logging.config
import multiprocessing  # for process name
import os
import sys
import time
from builtins import next, range
from collections import OrderedDict

import numpy as np
import pandas as pd
import yaml

from activitysim.core import inject

from . import config

# Configurations
ASIM_LOGGER = "activitysim"
CSV_FILE_TYPE = "csv"
LOGGING_CONF_FILE_NAME = "logging.yaml"


logger = logging.getLogger(__name__)

timing_notes = set()


class ElapsedTimeFormatter(logging.Formatter):
    def format(self, record):
        duration_milliseconds = record.relativeCreated
        hours, rem = divmod(duration_milliseconds / 1000, 3600)
        minutes, seconds = divmod(rem, 60)
        if hours:
            record.elapsedTime = "{:0>2}:{:0>2}:{:05.2f}".format(
                int(hours), int(minutes), seconds
            )
        else:
            record.elapsedTime = "{:0>2}:{:05.2f}".format(int(minutes), seconds)
        return super(ElapsedTimeFormatter, self).format(record)


def extend_trace_label(trace_label, extension):
    if trace_label:
        trace_label = "%s.%s" % (trace_label, extension)
    return trace_label


def format_elapsed_time(t):
    return "%s seconds (%s minutes)" % (round(t, 3), round(t / 60.0, 1))


def print_elapsed_time(msg=None, t0=None, debug=False):
    t1 = time.time()
    if msg:
        assert t0 is not None
        t = t1 - (t0 or t1)
        msg = "Time to execute %s : %s" % (msg, format_elapsed_time(t))
        if debug:
            logger.debug(msg)
        else:
            logger.info(msg)
    return t1


def log_runtime(model_name, start_time=None, timing=None, force=False):
    global timing_notes

    assert (start_time or timing) and not (start_time and timing)

    timing = timing if timing else time.time() - start_time
    seconds = round(timing, 1)
    minutes = round(timing / 60, 1)

    process_name = multiprocessing.current_process().name

    if config.setting("multiprocess", False) and not force:
        # when benchmarking, log timing for each processes in its own log
        if config.setting("benchmarking", False):
            header = "component_name,duration"
            with config.open_log_file(
                f"timing_log.{process_name}.csv", "a", header
            ) as log_file:
                print(f"{model_name},{timing}", file=log_file)
        # only continue to log runtime in global timing log for locutor
        if not inject.get_injectable("locutor", False):
            return

    header = "process_name,model_name,seconds,minutes,notes"
    note = " ".join(timing_notes)
    with config.open_log_file("timing_log.csv", "a", header) as log_file:
        print(f"{process_name},{model_name},{seconds},{minutes},{note}", file=log_file)

    timing_notes.clear()


def delete_output_files(file_type, ignore=None, subdir=None):
    """
    Delete files in output directory of specified type

    Parameters
    ----------
    output_dir: str
        Directory of trace output CSVs

    Returns
    -------
    Nothing
    """

    output_dir = inject.get_injectable("output_dir")

    subdir = [subdir] if subdir else None
    directories = subdir or ["", "log", "trace"]

    for subdir in directories:

        dir = os.path.join(output_dir, subdir) if subdir else output_dir

        if not os.path.exists(dir):
            continue

        if ignore:
            ignore = [os.path.realpath(p) for p in ignore]

        # logger.debug("Deleting %s files in output dir %s" % (file_type, dir))

        for the_file in os.listdir(dir):
            if the_file.endswith(file_type):
                file_path = os.path.join(dir, the_file)

                if ignore and os.path.realpath(file_path) in ignore:
                    continue

                try:
                    if os.path.isfile(file_path):
                        logger.debug("delete_output_files deleting %s" % file_path)
                        os.unlink(file_path)
                except Exception as e:
                    print(e)


def delete_trace_files():
    """
    Delete CSV files in output_dir

    Returns
    -------
    Nothing
    """
    delete_output_files(CSV_FILE_TYPE, subdir="trace")
    delete_output_files(CSV_FILE_TYPE, subdir="log")

    active_log_files = [
        h.baseFilename
        for h in logger.root.handlers
        if isinstance(h, logging.FileHandler)
    ]

    delete_output_files("log", ignore=active_log_files)


def config_logger(basic=False):
    """
    Configure logger

    look for conf file in configs_dir, if not found use basicConfig

    Returns
    -------
    Nothing
    """

    # look for conf file in configs_dir
    if basic:
        log_config_file = None
    else:
        log_config_file = config.config_file_path(
            LOGGING_CONF_FILE_NAME, mandatory=False
        )

    if log_config_file:
        try:
            with open(log_config_file) as f:
                config_dict = yaml.load(f, Loader=yaml.UnsafeLoader)
        except Exception as e:
            print(f"Unable to read logging config file {log_config_file}")
            raise e

        try:
            config_dict = config_dict["logging"]
            config_dict.setdefault("version", 1)
            logging.config.dictConfig(config_dict)
        except Exception as e:
            print(f"Unable to config logging as specified in {log_config_file}")
            raise e

    else:
        logging.basicConfig(level=logging.INFO, stream=sys.stdout)

    logger = logging.getLogger(ASIM_LOGGER)

    if log_config_file:
        logger.info("Read logging configuration from: %s" % log_config_file)
    else:
        print("Configured logging using basicConfig")
        logger.info("Configured logging using basicConfig")


def print_summary(label, df, describe=False, value_counts=False):
    """
    Print summary

    Parameters
    ----------
    label: str
        tracer name
    df: pandas.DataFrame
        traced dataframe
    describe: boolean
        print describe?
    value_counts: boolean
        print value counts?

    Returns
    -------
    Nothing
    """

    if not (value_counts or describe):
        logger.error("print_summary neither value_counts nor describe")

    if value_counts:
        n = 10
        logger.info(
            "%s top %s value counts:\n%s" % (label, n, df.value_counts().nlargest(n))
        )

    if describe:
        logger.info("%s summary:\n%s" % (label, df.describe()))


def initialize_traceable_tables():

    traceable_table_ids = inject.get_injectable("traceable_table_ids", {})
    if len(traceable_table_ids) > 0:
        logger.debug(
            f"initialize_traceable_tables resetting table_ids for {list(traceable_table_ids.keys())}"
        )
    inject.add_injectable("traceable_table_ids", {})


def register_traceable_table(table_name, df):
    """
    Register traceable table

    Parameters
    ----------
    df: pandas.DataFrame
        traced dataframe

    Returns
    -------
    Nothing
    """

    # add index name to traceable_table_indexes

    logger.debug(f"register_traceable_table {table_name}")

    traceable_tables = inject.get_injectable("traceable_tables", [])
    if table_name not in traceable_tables:
        logger.error("table '%s' not in traceable_tables" % table_name)
        return

    idx_name = df.index.name
    if idx_name is None:
        logger.error("Can't register table '%s' without index name" % table_name)
        return

    traceable_table_ids = inject.get_injectable("traceable_table_ids", {})
    traceable_table_indexes = inject.get_injectable("traceable_table_indexes", {})

    if (
        idx_name in traceable_table_indexes
        and traceable_table_indexes[idx_name] != table_name
    ):
        logger.error(
            "table '%s' index name '%s' already registered for table '%s'"
            % (table_name, idx_name, traceable_table_indexes[idx_name])
        )
        return

    # update traceable_table_indexes with this traceable_table's idx_name
    if idx_name not in traceable_table_indexes:
        traceable_table_indexes[idx_name] = table_name
        logger.debug(
            "adding table %s.%s to traceable_table_indexes" % (table_name, idx_name)
        )
        inject.add_injectable("traceable_table_indexes", traceable_table_indexes)

    # add any new indexes associated with trace_hh_id to traceable_table_ids

    trace_hh_id = inject.get_injectable("trace_hh_id", None)
    if trace_hh_id is None:
        return

    new_traced_ids = []
    # if table_name == "households":
    if table_name in ["households", "proto_households"]:
        if trace_hh_id not in df.index:
            logger.warning("trace_hh_id %s not in dataframe" % trace_hh_id)
            new_traced_ids = []
        else:
            logger.info(
                "tracing household id %s in %s households"
                % (trace_hh_id, len(df.index))
            )
            new_traced_ids = [trace_hh_id]
    else:

        # find first already registered ref_col we can use to slice this table
        ref_col = next((c for c in traceable_table_indexes if c in df.columns), None)

        if ref_col is None:
            logger.error(
                "can't find a registered table to slice table '%s' index name '%s'"
                " in traceable_table_indexes: %s"
                % (table_name, idx_name, traceable_table_indexes)
            )
            return

        # get traceable_ids for ref_col table
        ref_col_table_name = traceable_table_indexes[ref_col]
        ref_col_traced_ids = traceable_table_ids.get(ref_col_table_name, [])

        # inject list of ids in table we are tracing
        # this allows us to slice by id without requiring presence of a household id column
        traced_df = df[df[ref_col].isin(ref_col_traced_ids)]
        new_traced_ids = traced_df.index.tolist()
        if len(new_traced_ids) == 0:
            logger.warning(
                "register %s: no rows with %s in %s."
                % (table_name, ref_col, ref_col_traced_ids)
            )

    # update the list of trace_ids for this table
    prior_traced_ids = traceable_table_ids.get(table_name, [])

    if new_traced_ids:
        assert not set(prior_traced_ids) & set(new_traced_ids)
        traceable_table_ids[table_name] = prior_traced_ids + new_traced_ids
        inject.add_injectable("traceable_table_ids", traceable_table_ids)

    logger.debug(
        "register %s: added %s new ids to %s existing trace ids"
        % (table_name, len(new_traced_ids), len(prior_traced_ids))
    )
    logger.debug(
        "register %s: tracing new ids %s in %s"
        % (table_name, new_traced_ids, table_name)
    )


def write_df_csv(
    df, file_path, index_label=None, columns=None, column_labels=None, transpose=True
):

    need_header = not os.path.isfile(file_path)

    if columns:
        df = df[columns]

    if not transpose:
        want_index = isinstance(df.index, pd.MultiIndex) or df.index.name is not None
        df.to_csv(file_path, mode="a", index=want_index, header=need_header)
        return

    df_t = df.transpose() if df.index.name in df else df.reset_index().transpose()

    if index_label:
        df_t.index.name = index_label

    if need_header:

        if column_labels is None:
            column_labels = [None, None]
        if column_labels[0] is None:
            column_labels[0] = "label"
        if column_labels[1] is None:
            column_labels[1] = "value"

        if len(df_t.columns) == len(column_labels) - 1:
            column_label_row = ",".join(column_labels)
        else:
            column_label_row = (
                column_labels[0]
                + ","
                + ",".join(
                    [
                        column_labels[1] + "_" + str(i + 1)
                        for i in range(len(df_t.columns))
                    ]
                )
            )

        with open(file_path, mode="a") as f:
            f.write(column_label_row + "\n")

    df_t.to_csv(file_path, mode="a", index=True, header=False)


def write_series_csv(
    series, file_path, index_label=None, columns=None, column_labels=None
):

    if isinstance(columns, str):
        series = series.rename(columns)
    elif isinstance(columns, list):
        if columns[0]:
            series.index.name = columns[0]
        series = series.rename(columns[1])
    if index_label and series.index.name is None:
        series.index.name = index_label

    need_header = not os.path.isfile(file_path)
    series.to_csv(file_path, mode="a", index=True, header=need_header)


def write_csv(
    df, file_name, index_label=None, columns=None, column_labels=None, transpose=True
):
    """
    Print write_csv

    Parameters
    ----------
    df: pandas.DataFrame or pandas.Series
        traced dataframe
    file_name: str
        output file name
    index_label: str
        index name
    columns: list
        columns to write
    transpose: bool
        whether to transpose dataframe (ignored for series)
    Returns
    -------
    Nothing
    """

    assert len(file_name) > 0

    if not file_name.endswith(".%s" % CSV_FILE_TYPE):
        file_name = "%s.%s" % (file_name, CSV_FILE_TYPE)

    file_path = config.trace_file_path(file_name)

    if os.name == "nt":
        abs_path = os.path.abspath(file_path)
        if len(abs_path) > 255:
            msg = f"path length ({len(abs_path)}) may exceed Windows maximum length unless LongPathsEnabled: {abs_path}"
            logger.warning(msg)

    if os.path.isfile(file_path):
        logger.debug("write_csv file exists %s %s" % (type(df).__name__, file_name))

    if isinstance(df, pd.DataFrame):
        # logger.debug("dumping %s dataframe to %s" % (df.shape, file_name))
        write_df_csv(
            df, file_path, index_label, columns, column_labels, transpose=transpose
        )
    elif isinstance(df, pd.Series):
        # logger.debug("dumping %s element series to %s" % (df.shape[0], file_name))
        write_series_csv(df, file_path, index_label, columns, column_labels)
    elif isinstance(df, dict):
        df = pd.Series(data=df)
        # logger.debug("dumping %s element dict to %s" % (df.shape[0], file_name))
        write_series_csv(df, file_path, index_label, columns, column_labels)
    else:
        logger.error(
            "write_csv object for file_name '%s' of unexpected type: %s"
            % (file_name, type(df))
        )


def slice_ids(df, ids, column=None):
    """
    slice a dataframe to select only records with the specified ids

    Parameters
    ----------
    df: pandas.DataFrame
        traced dataframe
    ids: int or list of ints
        slice ids
    column: str
        column to slice (slice using index if None)

    Returns
    -------
    df: pandas.DataFrame
        sliced dataframe
    """

    if np.isscalar(ids):
        ids = [ids]

    try:
        if column is None:
            df = df[df.index.isin(ids)]
        else:
            df = df[df[column].isin(ids)]
    except KeyError:
        # this happens if specified slicer column is not in df
        # df = df[0:0]
        raise RuntimeError("slice_ids slicer column '%s' not in dataframe" % column)

    return df


def get_trace_target(df, slicer, column=None):
    """
    get target ids and column or index to identify target trace rows in df

    Parameters
    ----------
    df: pandas.DataFrame
        dataframe to slice
    slicer: str
        name of column or index to use for slicing

    Returns
    -------
    (target, column) tuple

    target : int or list of ints
        id or ids that identify tracer target rows
    column : str
        name of column to search for targets or None to search index
    """

    target_ids = None  # id or ids to slice by (e.g. hh_id or person_ids or tour_ids)

    # special do-not-slice code for dumping entire df
    if slicer == "NONE":
        return target_ids, column

    if slicer is None:
        slicer = df.index.name

    if isinstance(df, pd.DataFrame):
        # always slice by household id if we can
        if "household_id" in df.columns:
            slicer = "household_id"
        if slicer in df.columns:
            column = slicer

    if column is None and df.index.name != slicer:
        raise RuntimeError(
            "bad slicer '%s' for df with index '%s'" % (slicer, df.index.name)
        )

    traceable_table_indexes = inject.get_injectable("traceable_table_indexes", {})
    traceable_table_ids = inject.get_injectable("traceable_table_ids", {})

    if df.empty:
        target_ids = None
    elif slicer in traceable_table_indexes:
        # maps 'person_id' to 'persons', etc
        table_name = traceable_table_indexes[slicer]
        target_ids = traceable_table_ids.get(table_name, [])
    elif slicer == "zone_id":
        target_ids = inject.get_injectable("trace_od", [])

    return target_ids, column


def trace_targets(df, slicer=None, column=None):

    target_ids, column = get_trace_target(df, slicer, column)

    if target_ids is None:
        targets = None
    else:

        if column is None:
            targets = df.index.isin(target_ids)
        else:
            # convert to numpy array for consistency since that is what index.isin returns
            targets = df[column].isin(target_ids).to_numpy()

    return targets


def has_trace_targets(df, slicer=None, column=None):

    target_ids, column = get_trace_target(df, slicer, column)

    if target_ids is None:
        found = False
    else:

        if column is None:
            found = df.index.isin(target_ids).any()
        else:
            found = df[column].isin(target_ids).any()

    return found


def hh_id_for_chooser(id, choosers):
    """

    Parameters
    ----------
    id - scalar id (or list of ids) from chooser index
    choosers - pandas dataframe whose index contains ids

    Returns
    -------
        scalar household_id or series of household_ids
    """

    if choosers.index.name == "household_id":
        hh_id = id
    elif "household_id" in choosers.columns:
        hh_id = choosers.loc[id]["household_id"]
    else:
        print(": hh_id_for_chooser: nada:\n%s" % choosers.columns)
        hh_id = None

    return hh_id


def trace_id_for_chooser(id, choosers):
    """

    Parameters
    ----------
    id - scalar id (or list of ids) from chooser index
    choosers - pandas dataframe whose index contains ids

    Returns
    -------
        scalar household_id or series of household_ids
    """

    hh_id = None
    for column_name in ["household_id", "person_id"]:
        if choosers.index.name == column_name:
            hh_id = id
            break
        elif column_name in choosers.columns:
            hh_id = choosers.loc[id][column_name]
            break

    if hh_id is None:
        print(": hh_id_for_chooser: nada:\n%s" % choosers.columns)

    return hh_id, column_name


def dump_df(dump_switch, df, trace_label, fname):
    if dump_switch:
        trace_label = extend_trace_label(trace_label, "DUMP.%s" % fname)
        trace_df(
            df, trace_label, index_label=df.index.name, slicer="NONE", transpose=False
        )


def trace_df(
    df,
    label,
    slicer=None,
    columns=None,
    index_label=None,
    column_labels=None,
    transpose=True,
    warn_if_empty=False,
):
    """
    Slice dataframe by traced household or person id dataframe and write to CSV

    Parameters
    ----------
    df: pandas.DataFrame
        traced dataframe
    label: str
        tracer name
    slicer: Object
        slicer for subsetting
    columns: list
        columns to write
    index_label: str
        index name
    column_labels: [str, str]
        labels for columns in csv
    transpose: boolean
        whether to transpose file for legibility
    warn_if_empty: boolean
        write warning if sliced df is empty

    Returns
    -------
    Nothing
    """

    target_ids, column = get_trace_target(df, slicer)

    if target_ids is not None:
        df = slice_ids(df, target_ids, column)

    if warn_if_empty and df.shape[0] == 0 and target_ids != []:
        column_name = column or slicer
        logger.warning(
            "slice_canonically: no rows in %s with %s == %s"
            % (label, column_name, target_ids)
        )

    if df.shape[0] > 0:
        write_csv(
            df,
            file_name=label,
            index_label=(index_label or slicer),
            columns=columns,
            column_labels=column_labels,
            transpose=transpose,
        )


def interaction_trace_rows(interaction_df, choosers, sample_size=None):
    """
    Trace model design for interaction_simulate

    Parameters
    ----------
    interaction_df: pandas.DataFrame
        traced model_design dataframe
    choosers: pandas.DataFrame
        interaction_simulate choosers
        (needed to filter the model_design dataframe by traced hh or person id)
    sample_size int or None
        int for constant sample size, or None if choosers have different numbers of alternatives
    Returns
    -------
    trace_rows : numpy.ndarray
        array of booleans to flag which rows in interaction_df to trace

    trace_ids : tuple (str,  numpy.ndarray)
        column name and array of trace_ids mapping trace_rows to their target_id
        for use by trace_interaction_eval_results which needs to know target_id
        so it can create separate tables for each distinct target for readability
    """

    # slicer column name and id targets to use for chooser id added to model_design dataframe
    # currently we only ever slice by person_id, but that could change, so we check here...

    traceable_table_ids = inject.get_injectable("traceable_table_ids", {})

    # Determine whether actual tables or proto_ tables for disaggregate accessibilities
    persons_table_name = set(traceable_table_ids).intersection(
        ["persons", "proto_persons"]
    )
    households_table_name = set(traceable_table_ids).intersection(
        ["households", "proto_households"]
    )

    assert len(persons_table_name) == 1 and len(persons_table_name) == 1
    persons_table_name, households_table_name = (
        persons_table_name.pop(),
        households_table_name.pop(),
    )

    if choosers.index.name == "person_id" and persons_table_name in traceable_table_ids:
        slicer_column_name = choosers.index.name
<<<<<<< HEAD
        targets = traceable_table_ids[persons_table_name]
    elif (
        "household_id" in choosers.columns
        and households_table_name in traceable_table_ids
    ):
=======
        targets = traceable_table_ids["persons"]
    elif choosers.index.name == "household_id" and "households" in traceable_table_ids:
        slicer_column_name = choosers.index.name
        targets = traceable_table_ids["households"]
    elif "household_id" in choosers.columns and "households" in traceable_table_ids:
>>>>>>> 28480b0c
        slicer_column_name = "household_id"
        targets = traceable_table_ids[households_table_name]
    elif "person_id" in choosers.columns and persons_table_name in traceable_table_ids:
        slicer_column_name = "person_id"
        targets = traceable_table_ids[persons_table_name]
    else:
        print(choosers.columns)
        raise RuntimeError(
            "interaction_trace_rows don't know how to slice index '%s'"
            % choosers.index.name
        )

    if sample_size is None:
        # if sample size not constant, we count on either
        # slicer column being in itneraction_df
        # or index of interaction_df being same as choosers
        if slicer_column_name in interaction_df.columns:
            trace_rows = np.in1d(interaction_df[slicer_column_name], targets)
            trace_ids = interaction_df.loc[trace_rows, slicer_column_name].values
        else:
            assert interaction_df.index.name == choosers.index.name
            trace_rows = np.in1d(interaction_df.index, targets)
            trace_ids = interaction_df[trace_rows].index.values

    else:

        if slicer_column_name == choosers.index.name:
            trace_rows = np.in1d(choosers.index, targets)
            trace_ids = np.asanyarray(choosers[trace_rows].index)
        elif slicer_column_name == "person_id":
            trace_rows = np.in1d(choosers["person_id"], targets)
            trace_ids = np.asanyarray(choosers[trace_rows].person_id)
        elif slicer_column_name == "household_id":
            trace_rows = np.in1d(choosers["household_id"], targets)
            trace_ids = np.asanyarray(choosers[trace_rows].household_id)
        else:
            assert False

        # simply repeat if sample size is constant across choosers
        assert sample_size == len(interaction_df.index) / len(choosers.index)
        trace_rows = np.repeat(trace_rows, sample_size)
        trace_ids = np.repeat(trace_ids, sample_size)

    assert type(trace_rows) == np.ndarray
    assert type(trace_ids) == np.ndarray

    trace_ids = (slicer_column_name, trace_ids)

    return trace_rows, trace_ids


def trace_interaction_eval_results(trace_results, trace_ids, label):
    """
    Trace model design eval results for interaction_simulate

    Parameters
    ----------
    trace_results: pandas.DataFrame
        traced model_design dataframe
    trace_ids : tuple (str,  numpy.ndarray)
        column name and array of trace_ids from interaction_trace_rows()
        used to filter the trace_results dataframe by traced hh or person id
    label: str
        tracer name

    Returns
    -------
    Nothing
    """

    assert type(trace_ids[1]) == np.ndarray

    slicer_column_name = trace_ids[0]

    try:
        trace_results[slicer_column_name] = trace_ids[1]
    except ValueError:
        trace_results[slicer_column_name] = int(trace_ids[1])

    targets = np.unique(trace_ids[1])

    if len(trace_results.index) == 0:
        return

    # write out the raw dataframe
    file_path = config.trace_file_path("%s.raw.csv" % label)
    trace_results.to_csv(file_path, mode="a", index=True, header=True)

    # if there are multiple targets, we want them in separate tables for readability
    for target in targets:

        df_target = trace_results[trace_results[slicer_column_name] == target]

        # we want the transposed columns in predictable order
        df_target.sort_index(inplace=True)

        # # remove the slicer (person_id or hh_id) column?
        # del df_target[slicer_column_name]

        target_label = "%s.%s.%s" % (label, slicer_column_name, target)

        trace_df(
            df_target,
            label=target_label,
            slicer="NONE",
            transpose=True,
            column_labels=["expression", None],
            warn_if_empty=False,
        )


def no_results(trace_label):
    """
    standard no-op to write tracing when a model produces no results

    """
    logger.info("Skipping %s: no_results" % trace_label)


def deregister_traceable_table(table_name):
    """
    un-register traceable table

    Parameters
    ----------
    df: pandas.DataFrame
        traced dataframe

    Returns
    -------
    Nothing
    """
    traceable_tables = inject.get_injectable("traceable_tables", [])
    traceable_table_ids = inject.get_injectable("traceable_table_ids", {})
    traceable_table_indexes = inject.get_injectable("traceable_table_indexes", {})

    if table_name not in traceable_tables:
        logger.error("table '%s' not in traceable_tables" % table_name)

    else:
        traceable_table_ids = {
            k: v for k, v in traceable_table_ids.items() if k != table_name
        }
        traceable_table_indexes = OrderedDict(
            {k: v for k, v in traceable_table_indexes.items() if v != table_name}
        )

        inject.add_injectable("traceable_table_ids", traceable_table_ids)
        inject.add_injectable("traceable_table_indexes", traceable_table_indexes)

    return<|MERGE_RESOLUTION|>--- conflicted
+++ resolved
@@ -778,19 +778,11 @@
 
     if choosers.index.name == "person_id" and persons_table_name in traceable_table_ids:
         slicer_column_name = choosers.index.name
-<<<<<<< HEAD
-        targets = traceable_table_ids[persons_table_name]
-    elif (
-        "household_id" in choosers.columns
-        and households_table_name in traceable_table_ids
-    ):
-=======
         targets = traceable_table_ids["persons"]
     elif choosers.index.name == "household_id" and "households" in traceable_table_ids:
         slicer_column_name = choosers.index.name
         targets = traceable_table_ids["households"]
     elif "household_id" in choosers.columns and "households" in traceable_table_ids:
->>>>>>> 28480b0c
         slicer_column_name = "household_id"
         targets = traceable_table_ids[households_table_name]
     elif "person_id" in choosers.columns and persons_table_name in traceable_table_ids:
