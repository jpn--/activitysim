--- conflicted
+++ resolved
@@ -84,11 +84,7 @@
     if config.setting('multiprocess', False) and not inject.get_injectable('locutor', False):
         return
 
-<<<<<<< HEAD
-    with config.open_log_file('timing_log.txt', 'a') as log_file:
-=======
     with config.open_log_file('timing_log.csv', 'a') as log_file:
->>>>>>> 9dfe5f51
         print(f"{process_name}, {model_name}, {seconds} seconds, {minutes} minutes", file=log_file)
 
 
