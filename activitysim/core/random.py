# ActivitySim
# See full license in LICENSE.txt.

import hashlib
import logging
from builtins import object, range

import numpy as np
import pandas as pd

from activitysim.core.util import reindex

from .tracing import print_elapsed_time

logger = logging.getLogger(__name__)

# one more than 0xFFFFFFFF so we can wrap using: int64 % _MAX_SEED
_MAX_SEED = 1 << 32
_SEED_MASK = 0xFFFFFFFF


def hash32(s):
    """

    Parameters
    ----------
    s: str

    Returns
    -------
        32 bit unsigned hash
    """
    s = s.encode("utf8")
    h = hashlib.md5(s).hexdigest()
    return int(h, base=16) & _SEED_MASK


class SimpleChannel(object):
    """

    We need to ensure that we generate the same random streams (when re-run or even across
    different simulations.) We do this by generating a random seed for each domain_df row
    that is based on the domain_df index (which implies that generated tables like tours
    and trips are also created with stable, predictable, repeatable row indexes.

    Because we need to generate a distinct stream for each step, we can't just use the
    domain_df index - we need a strategy for handling multiple steps without generating
    collisions between streams (i.e. choosing the same seed for more than one stream.)

    The easiest way to do this would be to use an array of integers to seed the generator,
    with a global seed, a channel seed, a row seed, and a step seed. Unfortunately, seeding
    numpy RandomState with arrays is a LOT slower than with a single integer seed, and
    speed matters because we reseed on-the-fly for every call because creating a different
    RandomState object for each row uses too much memory (5K per RandomState object)

    numpy random seeds are unsigned int32 so there are 4,294,967,295 available seeds.
    That is probably just about enough to distribute evenly, for most cities, depending on the
    number of households, persons, tours, trips, and steps.

    So we use (global_seed + channel_seed + step_seed + row_index) % (1 << 32)
    to get an int32 seed rather than a tuple.

    We do read in the whole households and persons tables at start time, so we could note the
    max index values. But we might then want a way to ensure stability between the test, example,
    and full datasets. I am punting on this for now.
    """

    def __init__(self, channel_name, base_seed, domain_df, step_name):

        self.base_seed = base_seed

        # ensure that every channel is different, even for the same df index values and max_steps
        self.channel_name = channel_name
        self.channel_seed = hash32(self.channel_name)

        self.step_name = None
        self.step_seed = None
        self.row_states = None

        # create dataframe to hold state for every df row
        self.extend_domain(domain_df)
        assert self.row_states.shape[0] == domain_df.shape[0]

        if step_name:
            self.begin_step(step_name)

    def init_row_states_for_step(self, row_states):
        """
        initialize row states (in place) for new step

        with stable, predictable, repeatable row_seeds for that domain_df index value

        See notes on the seed generation strategy in class comment above.

        Parameters
        ----------
        row_states
        """

        assert self.step_name

        if self.step_name and not row_states.empty:

            row_states["row_seed"] = (
                self.base_seed + self.channel_seed + self.step_seed + row_states.index
            ) % _MAX_SEED

            # number of rands pulled this step
            row_states["offset"] = 0

        return row_states

    def extend_domain(self, domain_df):
        """
        Extend or create row_state df by adding seed info for each row in domain_df

        If extending, the index values of new tables must be disjoint so
        there will be no ambiguity/collisions between rows

        Parameters
        ----------
        domain_df : pandas.DataFrame
            domain dataframe with index values for which random streams are to be generated
            and well-known index name corresponding to the channel
        """

        if domain_df.empty:
            logger.warning(
                "extend_domain for channel %s for empty domain_df" % self.channel_name
            )

        # dataframe to hold state for every df row
        row_states = pd.DataFrame(columns=["row_seed", "offset"], index=domain_df.index)

        if self.step_name and not row_states.empty:
            self.init_row_states_for_step(row_states)

        if self.row_states is None:
            self.row_states = row_states
        else:
            # row_states already exists, so we are extending
            # if extending, these should be new rows, no intersection with existing row_states
            assert len(self.row_states.index.intersection(domain_df.index)) == 0
            self.row_states = pd.concat([self.row_states, row_states])

    def begin_step(self, step_name):
        """
        Reset channel state for a new state

        Parameters
        ----------
        step_name : str
            pipeline step name for this step
        """

        assert self.step_name is None

        self.step_name = step_name
        self.step_seed = hash32(self.step_name)

        self.init_row_states_for_step(self.row_states)

        # standard constant to use for choice_for_df instead of fast-forwarding rand stream
        self.multi_choice_offset = None

    def end_step(self, step_name):

        assert self.step_name == step_name

        self.step_name = None
        self.step_seed = None
        self.row_states["offset"] = 0
        self.row_states["row_seed"] = 0

    def _generators_for_df(self, df):
        """
        Python generator function for iterating over numpy prngs (nomenclature collision!)
        seeded and fast-forwarded on-the-fly to the appropriate position in the channel's
        random number stream for each row in df.

        WARNING:
            since we are reusing a single underlying randomstate,
            prng must be called when yielded as generated sequence,
            not serialized and called later after iterator finishes

        Parameters
        ----------
        df : pandas.DataFrame
            dataframe with index values for which random streams are to be generated
            and well-known index name corresponding to the channel
        """

        # assert no dupes
        assert len(df.index.unique()) == len(df.index)

        df_row_states = self.row_states.loc[df.index]

        prng = np.random.RandomState()
        for row in df_row_states.itertuples():

            prng.seed(row.row_seed)

            if row.offset:
                # consume rands
                prng.rand(row.offset)

            yield prng

    def random_for_df(self, df, step_name, n=1):
        """
        Return n floating point random numbers in range [0, 1) for each row in df
        using the appropriate random channel for each row.

        Subsequent calls (in the same step) will return the next rand for each df row

        The resulting array will be the same length (and order) as df
        This method is designed to support alternative selection from a probability array

        The columns in df are ignored; the index name and values are used to determine
        which random number sequence to to use.

        If "true pseudo random" behavior is desired (i.e. NOT repeatable) the set_base_seed
        method (q.v.) may be used to globally reseed all random streams.

        Parameters
        ----------
        df : pandas.DataFrame
            df with index name and values corresponding to a registered channel

        n : int
            number of rands desired per df row

        Returns
        -------
        rands : 2-D ndarray
            array the same length as df, with n floats in range [0, 1) for each df row
        """

        assert self.step_name
        assert self.step_name == step_name

        # - reminder: prng must be called when yielded as generated sequence, not serialized
        generators = self._generators_for_df(df)

        rands = np.asanyarray([prng.rand(n) for prng in generators])
        # update offset for rows we handled
        self.row_states.loc[df.index, "offset"] += n
        return rands

    def normal_for_df(self, df, step_name, mu, sigma, lognormal=False, size=None):
        """
        Return a floating point random number in normal (or lognormal) distribution
        for each row in df using the appropriate random channel for each row.

        Subsequent calls (in the same step) will return the next rand for each df row

        The resulting array will be the same length (and order) as df
        This method is designed to support alternative selection from a probability array

        The columns in df are ignored; the index name and values are used to determine
        which random number sequence to to use.

        If "true pseudo random" behavior is desired (i.e. NOT repeatable) the set_base_seed
        method (q.v.) may be used to globally reseed all random streams.

        Parameters
        ----------
        df : pandas.DataFrame or Series
            df or series with index name and values corresponding to a registered channel

        mu : float or pd.Series or array of floats with one value per df row
        sigma : float or array of floats with one value per df row

        Returns
        -------
        rands : 2-D ndarray
            array the same length as df, with n floats in range [0, 1) for each df row
        """

        assert self.step_name
        assert self.step_name == step_name

        def to_series(x):
            if np.isscalar(x):
                return [x] * len(df)
            elif isinstance(x, pd.Series):
                return x.values
            return x

        # - reminder: prng must be called when yielded as generated sequence, not serialized
        generators = self._generators_for_df(df)

        mu = to_series(mu)
        sigma = to_series(sigma)

        if lognormal:
            rands = np.asanyarray(
                [
<<<<<<< HEAD
                    prng.lognormal(mean=mu[i], sigma=sigma[i], size=size)
=======
                    prng.lognormal(mean=mu[i], sigma=sigma[i])
>>>>>>> 3b7e5519
                    for i, prng in enumerate(generators)
                ]
            )
        else:
            rands = np.asanyarray(
                [
<<<<<<< HEAD
                    prng.normal(loc=mu[i], scale=sigma[i], size=size)
=======
                    prng.normal(loc=mu[i], scale=sigma[i])
>>>>>>> 3b7e5519
                    for i, prng in enumerate(generators)
                ]
            )

        # update offset for rows we handled
<<<<<<< HEAD
        if size is not None:
            consume_offsets = int(size)
        else:
            consume_offsets = 1
        self.row_states.loc[df.index, "offset"] += consume_offsets
=======
        self.row_states.loc[df.index, "offset"] += 1
>>>>>>> 3b7e5519

        return rands

    def choice_for_df(self, df, step_name, a, size, replace):
        """
        Apply numpy.random.choice once for each row in df
        using the appropriate random channel for each row.

        Concatenate the the choice arrays for every row into a single 1-D ndarray
        The resulting array will be of length: size * len(df.index)
        This method is designed to support creation of a interaction_dataset

        The columns in df are ignored; the index name and values are used to determine
        which random number sequence to to use.

        Parameters
        ----------
        df : pandas.DataFrame
            df with index name and values corresponding to a registered channel

        step_name : str
            current step name so we can update row_states seed info

        The remaining parameters are passed through as arguments to numpy.random.choice

        a : 1-D array-like or int
            If an ndarray, a random sample is generated from its elements.
            If an int, the random sample is generated as if a was np.arange(n)
        size : int or tuple of ints
            Output shape
        replace : boolean
            Whether the sample is with or without replacement

        Returns
        -------
        choices : 1-D ndarray of length: size * len(df.index)
            The generated random samples for each row concatenated into a single (flat) array
        """

        assert self.step_name
        assert self.step_name == step_name

        # initialize the generator iterator
        generators = self._generators_for_df(df)

        sample = np.concatenate(
            tuple(prng.choice(a, size, replace) for prng in generators)
        )

        if not self.multi_choice_offset:
            # FIXME - if replace, should we estimate rands_consumed?
            if replace:
                logger.warning("choice_for_df MULTI_CHOICE_FF with replace")
            # update offset for rows we handled
            self.row_states.loc[df.index, "offset"] += size

        return sample


class Random(object):
    def __init__(self):

        self.channels = {}

        # dict mapping df index name to channel name
        self.index_to_channel = {}

        self.step_name = None
        self.step_seed = None
        self.base_seed = 0
        self.global_rng = np.random.RandomState()

    def get_channel_for_df(self, df):
        """
        Return the channel for this df. Channel should already have been loaded/added.

        Parameters
        ----------
        df : pandas.dataframe
            either a domain_df for a channel being added or extended
            or a df for which random values are to be generated
        """

        channel_name = self.index_to_channel.get(df.index.name, None)
        if channel_name is None:
            raise RuntimeError("No channel with index name '%s'" % df.index.name)
        return self.channels[channel_name]

    # step handling

    def begin_step(self, step_name):
        """
        Register that the pipeline has entered a new step and that global and channel streams
        should transition to the new stream.

        Parameters
        ----------
        step_name : str
            pipeline step name
        """

        assert self.step_name is None
        assert step_name is not None

        self.step_name = step_name

        self.step_seed = hash32(step_name)

        seed = [self.base_seed, self.step_seed]
        self.global_rng = np.random.RandomState(seed)

        for c in self.channels:
            self.channels[c].begin_step(self.step_name)

    def end_step(self, step_name):
        """
        This is mostly just for internal consistency checking -
        I'm not sure it serves any useful purpose except to catch "mis-steps" in the pipeline code

        Parameters
        ----------
        step_name : str
            name of current step (just a consistency check)
        """
        assert self.step_name is not None
        assert self.step_name == step_name

        for c in self.channels:
            self.channels[c].end_step(self.step_name)

        self.step_name = None
        self.step_seed = None
        self.global_rng = None

    # channel management

    def add_channel(self, channel_name, domain_df):
        """
        Create or extend a channel for generating random number streams for domain_df.

        We need to be prepared to extend an existing channel because mandatory and non-mandatory
        tours are generated separately by different sub-models, but end up members of a common
        tours channel.

        Parameters
        ----------
        domain_df : pandas.DataFrame
            domain dataframe with index values for which random streams are to be generated
            and well-known index name corresponding to the channel

        channel_name : str
            expected channel name provided as a consistency check

        """

        if channel_name in self.channels:

            assert channel_name == self.index_to_channel[domain_df.index.name]
            logger.debug(
                "Random: extending channel '%s' %s ids"
                % (channel_name, len(domain_df.index))
            )
            channel = self.channels[channel_name]

            channel.extend_domain(domain_df)

        else:
            logger.debug(
                "Adding channel '%s' %s ids" % (channel_name, len(domain_df.index))
            )

            channel = SimpleChannel(
                channel_name, self.base_seed, domain_df, self.step_name
            )

            self.channels[channel_name] = channel
            self.index_to_channel[domain_df.index.name] = channel_name

    def drop_channel(self, channel_name):
        """
        Drop channel that won't be used again (saves memory)

        Parameters
        ----------
        channel_name
        """

        if channel_name in self.channels:
            logger.debug("Dropping channel '%s'" % (channel_name,))
            del self.channels[channel_name]
        else:
            logger.error(
                "drop_channel called with unknown channel '%s'" % (channel_name,)
            )

    def set_base_seed(self, seed=None):
        """
        Like seed for numpy.random.RandomState, but generalized for use with all random streams.

        Provide a base seed that will be added to the seeds of all random streams.
        The default base seed value is 0, so set_base_seed(0) is a NOP

        set_base_seed(1) will (e.g.) provide a different set of random streams than the default
        but will provide repeatable results re-running or resuming the simulation

        set_base_seed(None) will set the base seed to a random and unpredictable integer and so
        provides "fully pseudo random" non-repeatable streams with different results every time

        Must be called before first step (before any channels are added or rands are consumed)

        Parameters
        ----------
        seed : int or None
        """

        if self.step_name is not None or self.channels:
            raise RuntimeError("Can only call set_base_seed before the first step.")

        assert len(list(self.channels.keys())) == 0

        if seed is None:
            self.base_seed = np.random.RandomState().randint(_MAX_SEED)
            logger.debug("Set random seed randomly to %s" % self.base_seed)
        else:
            logger.debug("Set random seed base to %s" % seed)
            self.base_seed = seed

    def get_global_rng(self):
        """
        Return a numpy random number generator for use within current step.

        This method is designed to provide random numbers for uses that do not correspond to
        known channel domains. e.g. to select a subset of households to use for the simulation.

        global_rng is reseeded to a predictable value at the beginning of every step so that
        it behaves repeatably when simulation is resumed or re-run.

        If "true pseudo random" behavior is desired (i.e. NOT repeatable) the set_base_seed
        method (q.v.) may be used to globally reseed all random streams.

        Returns
        -------
        global_rng : numpy.random.RandomState()
            numpy random number generator for use within current step

        """
        assert self.step_name is not None
        return self.global_rng

    def get_external_rng(self, one_off_step_name):
        """
        Return a numpy random number generator for step-independent one_off use

        exists to allow sampling of input tables consistent no matter what step they are called in
        """

        seed = [self.base_seed, hash32(one_off_step_name)]
        return np.random.RandomState(seed)

    def random_for_df(self, df, n=1):
        """
        Return a single floating point random number in range [0, 1) for each row in df
        using the appropriate random channel for each row.

        Subsequent calls (in the same step) will return the next rand for each df row

        The resulting array will be the same length (and order) as df
        This method is designed to support alternative selection from a probability array

        The columns in df are ignored; the index name and values are used to determine
        which random number sequence to to use.

        We assume that we can identify the channel to used based on the name of df.index
        This channel should have already been registered by a call to add_channel (q.v.)

        If "true pseudo random" behavior is desired (i.e. NOT repeatable) the set_base_seed
        method (q.v.) may be used to globally reseed all random streams.

        Parameters
        ----------
        df : pandas.DataFrame
            df with index name and values corresponding to a registered channel

        n : int
            number of rands desired (default 1)

        Returns
        -------
        choices : 1-D ndarray the same length as df
            a single float in range [0, 1) for each row in df
        """

        # FIXME - for tests
        if not self.channels:
            rng = np.random.RandomState(0)
            rands = np.asanyarray([rng.rand(n) for _ in range(len(df))])
            return rands

        channel = self.get_channel_for_df(df)
        rands = channel.random_for_df(df, self.step_name, n)
        return rands

    def normal_for_df(self, df, mu=0, sigma=1, broadcast=False, size=None):
        """
        Return a single floating point normal random number in range (-inf, inf) for each row in df
        using the appropriate random channel for each row.

        Subsequent calls (in the same step) will return the next rand for each df row

        The resulting array will be the same length (and order) as df
        This method is designed to support alternative selection from a probability array

        The columns in df are ignored; the index name and values are used to determine
        which random number sequence to to use.

        We assume that we can identify the channel to used based on the name of df.index
        This channel should have already been registered by a call to add_channel (q.v.)

        If "true pseudo random" behavior is desired (i.e. NOT repeatable) the set_base_seed
        method (q.v.) may be used to globally reseed all random streams.

        Parameters
        ----------
        df : pandas.DataFrame
            df with index name and values corresponding to a registered channel

        mu : float or array of floats with one value per df row
        sigma : float or array of floats with one value per df row

        Returns
        -------
        rands : 1-D ndarray the same length as df (or Series with same index as df)
            a single float in lognormal distribution for each row in df
        """

        channel = self.get_channel_for_df(df)

        if broadcast:
            alts_df = df
            df = df.index.unique().to_series()
            rands = channel.normal_for_df(
<<<<<<< HEAD
                df, self.step_name, mu=0, sigma=1, lognormal=False, size=size
            )
            if size is not None:
                rands = reindex(pd.DataFrame(rands, index=df.index), alts_df.index)
            else:
                rands = reindex(pd.Series(rands, index=df.index), alts_df.index)
            rands = rands * sigma + mu
        else:
            rands = channel.normal_for_df(
                df, self.step_name, mu, sigma, lognormal=False, size=size
=======
                df, self.step_name, mu=0, sigma=1, lognormal=False
            )
            rands = reindex(pd.Series(rands, index=df.index), alts_df.index)
            rands = rands * sigma + mu
        else:
            rands = channel.normal_for_df(
                df, self.step_name, mu, sigma, lognormal=False
>>>>>>> 3b7e5519
            )

        return rands

    def lognormal_for_df(self, df, mu, sigma, broadcast=False, scale=False):
        """
        Return a single floating point lognormal random number in range [0, inf) for each row in df
        using the appropriate random channel for each row.

        Note that by default (scale=False) the mean and standard deviation are not the values for
        the distribution itself, but of the underlying normal distribution it is derived from.
        This is perhaps counter-intuitive, but it is the way the numpy standard works,
        and so we are conforming to it here.

        If scale=True, then mu and sigma are the desired mean and standard deviation of the
        lognormal distribution instead of the numpy standard where mu and sigma which are the
        values for the distribution itself, rather than of the underlying normal distribution
        it is derived from.

        Subsequent calls (in the same step) will return the next rand for each df row

        The resulting array will be the same length (and order) as df
        This method is designed to support alternative selection from a probability array

        The columns in df are ignored; the index name and values are used to determine
        which random number sequence to to use.

        We assume that we can identify the channel to used based on the name of df.index
        This channel should have already been registered by a call to add_channel (q.v.)

        If "true pseudo random" behavior is desired (i.e. NOT repeatable) the set_base_seed
        method (q.v.) may be used to globally reseed all random streams.

        Parameters
        ----------
        df : pandas.DataFrame, Series, or Index
            df with index name and values corresponding to a registered channel

        mu : float or array of floats with one value per df row
        sigma : float or array of floats with one value per df row

        Returns
        -------
        rands : 1-D ndarray the same length as df (or Series with same index as df)
            a single float in lognormal distribution for each row in df
        """

        if scale:
            # location = ln(mean/sqrt(1 + std_dev^2/mean^2))
            # scale = sqrt(ln(1 + std_dev^2/mean^2))
            x = 1 + ((sigma * sigma) / (mu * mu))
            mu = np.log(mu / (np.sqrt(x)))
            sigma = np.sqrt(np.log(x))

        if broadcast:
            rands = self.normal_for_df(df, mu=mu, sigma=sigma, broadcast=True)
            rands = np.exp(rands)
        else:
            channel = self.get_channel_for_df(df)
            rands = channel.normal_for_df(
                df, self.step_name, mu=mu, sigma=sigma, lognormal=True
            )

        return rands

    def choice_for_df(self, df, a, size, replace):
        """
        Apply numpy.random.choice once for each row in df
        using the appropriate random channel for each row.

        Concatenate the the choice arrays for every row into a single 1-D ndarray
        The resulting array will be of length: size * len(df.index)
        This method is designed to support creation of a interaction_dataset

        The columns in df are ignored; the index name and values are used to determine
        which random number sequence to to use.

        We assume that we can identify the channel to used based on the name of df.index
        This channel should have already been registered by a call to add_channel (q.v.)

        Parameters
        ----------
        df : pandas.DataFrame
            df with index name and values corresponding to a registered channel

        The remaining parameters are passed through as arguments to numpy.random.choice

        a : 1-D array-like or int
            If an ndarray, a random sample is generated from its elements.
            If an int, the random sample is generated as if a was np.arange(n)
        size : int or tuple of ints
            Output shape
        replace : boolean
            Whether the sample is with or without replacement

        Returns
        -------
        choices : 1-D ndarray of length: size * len(df.index)
            The generated random samples for each row concatenated into a single (flat) array
        """

        # FIXME - for tests
        if not self.channels:
            rng = np.random.RandomState(0)
            choices = np.concatenate(
                tuple(rng.choice(a, size, replace) for _ in range(len(df)))
            )
            return choices

        t0 = print_elapsed_time()
        channel = self.get_channel_for_df(df)
        choices = channel.choice_for_df(df, self.step_name, a, size, replace)
        t0 = print_elapsed_time(
            "choice_for_df for %s rows" % len(df.index), t0, debug=True
        )
        return choices<|MERGE_RESOLUTION|>--- conflicted
+++ resolved
@@ -296,36 +296,24 @@
         if lognormal:
             rands = np.asanyarray(
                 [
-<<<<<<< HEAD
                     prng.lognormal(mean=mu[i], sigma=sigma[i], size=size)
-=======
-                    prng.lognormal(mean=mu[i], sigma=sigma[i])
->>>>>>> 3b7e5519
                     for i, prng in enumerate(generators)
                 ]
             )
         else:
             rands = np.asanyarray(
                 [
-<<<<<<< HEAD
                     prng.normal(loc=mu[i], scale=sigma[i], size=size)
-=======
-                    prng.normal(loc=mu[i], scale=sigma[i])
->>>>>>> 3b7e5519
                     for i, prng in enumerate(generators)
                 ]
             )
 
         # update offset for rows we handled
-<<<<<<< HEAD
         if size is not None:
             consume_offsets = int(size)
         else:
             consume_offsets = 1
         self.row_states.loc[df.index, "offset"] += consume_offsets
-=======
-        self.row_states.loc[df.index, "offset"] += 1
->>>>>>> 3b7e5519
 
         return rands
 
@@ -667,7 +655,6 @@
             alts_df = df
             df = df.index.unique().to_series()
             rands = channel.normal_for_df(
-<<<<<<< HEAD
                 df, self.step_name, mu=0, sigma=1, lognormal=False, size=size
             )
             if size is not None:
@@ -678,15 +665,6 @@
         else:
             rands = channel.normal_for_df(
                 df, self.step_name, mu, sigma, lognormal=False, size=size
-=======
-                df, self.step_name, mu=0, sigma=1, lognormal=False
-            )
-            rands = reindex(pd.Series(rands, index=df.index), alts_df.index)
-            rands = rands * sigma + mu
-        else:
-            rands = channel.normal_for_df(
-                df, self.step_name, mu, sigma, lognormal=False
->>>>>>> 3b7e5519
             )
 
         return rands
