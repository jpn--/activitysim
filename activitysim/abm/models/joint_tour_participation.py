# ActivitySim
# See full license in LICENSE.txt.
import logging

import pandas as pd

from activitysim.core import simulate
from activitysim.core import tracing
from activitysim.core import pipeline
from activitysim.core import config
from activitysim.core import inject
from activitysim.core import logit
from activitysim.core import expressions
from activitysim.core import chunk

from activitysim.core.util import assign_in_place

from .util import estimation

from activitysim.core.util import reindex
from .util.overlap import person_time_window_overlap

from activitysim.abm.models.util.canonical_ids import MAX_PARTICIPANT_PNUM


logger = logging.getLogger(__name__)


def joint_tour_participation_candidates(joint_tours, persons_merged):

    # - only interested in persons from households with joint_tours
    persons_merged = persons_merged[persons_merged.num_hh_joint_tours > 0]

    # person_cols = ['household_id', 'PNUM', 'ptype', 'adult', 'travel_active']
    # household_cols = ['num_hh_joint_tours', 'home_is_urban', 'home_is_rural',
    #                   'car_sufficiency', 'income_in_thousands',
    #                   'num_adults', 'num_children', 'num_travel_active',
    #                   'num_travel_active_adults', 'num_travel_active_children']
    # persons_merged = persons_merged[person_cols + household_cols]

    # - create candidates table
    candidates = pd.merge(
        joint_tours.reset_index().rename(columns={'person_id': 'point_person_id'}),
        persons_merged.reset_index().rename(columns={persons_merged.index.name: 'person_id'}),
        left_on=['household_id'], right_on=['household_id'])

    # should have all joint_tours
    assert len(candidates['tour_id'].unique()) == joint_tours.shape[0]

    # - filter out ineligible candidates (adults for children-only tours, and vice-versa)
    eligible = ~(
        ((candidates.composition == 'adults') & ~candidates.adult) |
        ((candidates.composition == 'children') & candidates.adult)
    )
    candidates = candidates[eligible]

    # - stable (predictable) index
    # if this happens, participant_id may not be unique
    # channel random seeds will overlap at MAX_PARTICIPANT_PNUM (not probably a big deal)
    # and estimation infer will fail
    assert candidates.PNUM.max() < MAX_PARTICIPANT_PNUM, \
        f"max persons.PNUM ({candidates.PNUM.max()}) > MAX_PARTICIPANT_PNUM ({MAX_PARTICIPANT_PNUM})"
    candidates['participant_id'] = (candidates[joint_tours.index.name] * MAX_PARTICIPANT_PNUM) + candidates.PNUM
    candidates.set_index('participant_id', drop=True, inplace=True, verify_integrity=True)

    return candidates


def get_tour_satisfaction(candidates, participate):

    tour_ids = candidates.tour_id.unique()

    if participate.any():

        candidates = candidates[participate]

        # if this happens, we would need to filter them out!
        assert not ((candidates.composition == 'adults') & ~candidates.adult).any()
        assert not ((candidates.composition == 'children') & candidates.adult).any()

        # FIXME tour satisfaction - hack
        # annotate_households_cdap.csv says there has to be at least one non-preschooler in household
        # so presumably there also has to be at least one non-preschooler in joint tour
        # participates_in_jtf_model,(num_travel_active > 1) & (num_travel_active_non_preschoolers > 0)
        cols = ['tour_id', 'composition', 'adult', 'person_is_preschool']

        x = candidates[cols].groupby(['tour_id', 'composition'])\
            .agg(participants=('adult', 'size'), adults=('adult', 'sum'), preschoolers=('person_is_preschool', 'sum'))\
            .reset_index('composition')

        # satisfaction = \
        #     (x.composition == 'adults') & (x.participants > 1) | \
        #     (x.composition == 'children') & (x.participants > 1) & (x.preschoolers < x.participants) | \
        #     (x.composition == 'mixed') & (x.adults > 0) & (x.participants > x.adults)

        satisfaction = \
            (x.composition != 'mixed') & (x.participants > 1) | \
            (x.composition == 'mixed') & (x.adults > 0) & (x.participants > x.adults)

        satisfaction = satisfaction.reindex(tour_ids).fillna(False).astype(bool)

    else:
        satisfaction = pd.Series(dtype=bool)

    # ensure we return a result for every joint tour, even if no participants
    satisfaction = satisfaction.reindex(tour_ids).fillna(False).astype(bool)

    return satisfaction


def participants_chooser(probs, choosers, spec, trace_label):
    """
    custom alternative to logit.make_choices for simulate.simple_simulate

    Choosing participants for mixed tours is trickier than adult or child tours becuase we
    need at least one adult and one child participant in a mixed tour. We call logit.make_choices
    and then check to see if the tour statisfies this requirement, and rechoose for any that
    fail until all are satisfied.

    In principal, this shold always occur eventually, but we fail after MAX_ITERATIONS,
    just in case there is some failure in program logic (haven't seen this occur.)

    Parameters
    ----------
    probs : pandas.DataFrame
        Rows for choosers and columns for the alternatives from which they
        are choosing. Values are expected to be valid probabilities across
        each row, e.g. they should sum to 1.
    choosers : pandas.dataframe
        simple_simulate choosers df
    spec : pandas.DataFrame
        simple_simulate spec df
        We only need spec so we can know the column index of the 'participate' alternative
        indicating that the participant has been chosen to participate in the tour
    trace_label : str

    Returns - same as logit.make_choices
    -------
    choices, rands
        choices, rands as returned by logit.make_choices (in same order as probs)

    """

    assert probs.index.equals(choosers.index)

    # choice is boolean (participate or not)
    model_settings = config.read_model_settings('joint_tour_participation.yaml')

    choice_col = model_settings.get('participation_choice', 'participate')
    assert choice_col in spec.columns, \
        "couldn't find participation choice column '%s' in spec"
    PARTICIPATE_CHOICE = spec.columns.get_loc(choice_col)
    MAX_ITERATIONS = model_settings.get('max_participation_choice_iterations', 5000)

    trace_label = tracing.extend_trace_label(trace_label, 'participants_chooser')

    candidates = choosers.copy()
    choices_list = []
    rands_list = []

    num_tours_remaining = len(candidates.tour_id.unique())
    logger.info('%s %s joint tours to satisfy.', trace_label, num_tours_remaining,)

    iter = 0
    while candidates.shape[0] > 0:

        iter += 1

        if iter > MAX_ITERATIONS:
            logger.warning('%s max iterations exceeded (%s).', trace_label, MAX_ITERATIONS)
            diagnostic_cols = ['tour_id', 'household_id', 'composition', 'adult']
            unsatisfied_candidates = candidates[diagnostic_cols].join(probs)
            tracing.write_csv(unsatisfied_candidates,
                              file_name='%s.UNSATISFIED' % trace_label, transpose=False)
            print(unsatisfied_candidates.head(20))
            assert False

        choices, rands = logit.make_choices(probs, trace_label=trace_label, trace_choosers=choosers)
        participate = (choices == PARTICIPATE_CHOICE)

        # satisfaction indexed by tour_id
        tour_satisfaction = get_tour_satisfaction(candidates, participate)
        num_tours_satisfied_this_iter = tour_satisfaction.sum()

        if num_tours_satisfied_this_iter > 0:

            num_tours_remaining -= num_tours_satisfied_this_iter

            satisfied = reindex(tour_satisfaction, candidates.tour_id)

            choices_list.append(choices[satisfied])
            rands_list.append(rands[satisfied])

            # remove candidates of satisfied tours
            probs = probs[~satisfied]
            candidates = candidates[~satisfied]

        logger.info('%s iteration %s : %s joint tours satisfied %s remaining' %
                    (trace_label, iter, num_tours_satisfied_this_iter, num_tours_remaining,))

    choices = pd.concat(choices_list)
    rands = pd.concat(rands_list).reindex(choosers.index)

    # reindex choices and rands to match probs and v index
    choices = choices.reindex(choosers.index)
    rands = rands.reindex(choosers.index)
    assert choices.index.equals(choosers.index)
    assert rands.index.equals(choosers.index)

    logger.info('%s %s iterations to satisfy all joint tours.', trace_label, iter,)

    return choices, rands


def annotate_jtp(model_settings, trace_label):

    # - annotate persons
    persons = inject.get_table('persons').to_frame()
    expressions.assign_columns(
        df=persons,
        model_settings=model_settings.get('annotate_persons'),
        trace_label=tracing.extend_trace_label(trace_label, 'annotate_persons'))
    pipeline.replace_table("persons", persons)


def add_null_results(model_settings, trace_label):
    logger.info("Skipping %s: joint tours", trace_label)
    # participants table is used downstream in non-joint tour expressions

    PARTICIPANT_COLS = ['tour_id', 'household_id', 'person_id', 'participant_num']

    participants = pd.DataFrame(columns=PARTICIPANT_COLS)
    participants.index.name = 'participant_id'
    pipeline.replace_table("joint_tour_participants", participants)

    # - run annotations
    annotate_jtp(model_settings, trace_label)


@inject.step()
def joint_tour_participation(
        tours, persons_merged,
        chunk_size,
        trace_hh_id):
    """
    Predicts for each eligible person to participate or not participate in each joint tour.
    """
    trace_label = 'joint_tour_participation'
    model_settings_file_name = 'joint_tour_participation.yaml'
    model_settings = config.read_model_settings(model_settings_file_name)

    tours = tours.to_frame()
    joint_tours = tours[tours.tour_category == 'joint']

    # - if no joint tours
    if joint_tours.shape[0] == 0:
        add_null_results(model_settings, trace_label)
        return

    persons_merged = persons_merged.to_frame()

    # - create joint_tour_participation_candidates table
    candidates = joint_tour_participation_candidates(joint_tours, persons_merged)
    tracing.register_traceable_table('joint_tour_participants', candidates)
    pipeline.get_rn_generator().add_channel('joint_tour_participants', candidates)

    logger.info("Running joint_tours_participation with %d potential participants (candidates)" %
                candidates.shape[0])

    # - preprocessor
    preprocessor_settings = model_settings.get('preprocessor', None)
    if preprocessor_settings:

        locals_dict = {
            'person_time_window_overlap': person_time_window_overlap,
            'persons': persons_merged
        }

        expressions.assign_columns(
            df=candidates,
            model_settings=preprocessor_settings,
            locals_dict=locals_dict,
            trace_label=trace_label)

    # - simple_simulate

    estimator = estimation.manager.begin_estimation('joint_tour_participation')

    model_spec = simulate.read_model_spec(file_name=model_settings['SPEC'])
    coefficients_df = simulate.read_model_coefficients(model_settings)
    model_spec = simulate.eval_coefficients(model_spec, coefficients_df, estimator)

    nest_spec = config.get_logit_model_settings(model_settings)
    constants = config.get_model_constants(model_settings)

    if estimator:
        estimator.write_model_settings(model_settings, model_settings_file_name)
        estimator.write_spec(model_settings)
        estimator.write_coefficients(coefficients_df, model_settings)
        estimator.write_choosers(candidates)

    # add tour-based chunk_id so we can chunk all trips in tour together
    assert 'chunk_id' not in candidates.columns
    unique_household_ids = candidates.household_id.unique()
    household_chunk_ids = pd.Series(range(len(unique_household_ids)), index=unique_household_ids)
    candidates['chunk_id'] = reindex(household_chunk_ids, candidates.household_id)

    choices = simulate.simple_simulate_by_chunk_id(
        choosers=candidates,
        spec=model_spec,
        nest_spec=nest_spec,
        locals_d=constants,
        chunk_size=chunk_size,
        trace_label=trace_label,
        trace_choice_name='participation',
        custom_chooser=participants_chooser,
        estimator=estimator)

    # choice is boolean (participate or not)
    choice_col = model_settings.get('participation_choice', 'participate')
    assert choice_col in model_spec.columns, \
        "couldn't find participation choice column '%s' in spec"
    PARTICIPATE_CHOICE = model_spec.columns.get_loc(choice_col)

    participate = (choices == PARTICIPATE_CHOICE)

    if estimator:
        estimator.write_choices(choices)

        # we override the 'participate' boolean series, instead of raw alternative index in 'choices' series
        # its value depends on whether the candidate's 'participant_id' is in the joint_tour_participant index
        survey_participants_df = estimator.get_survey_table('joint_tour_participants')
        participate = pd.Series(choices.index.isin(survey_participants_df.index.values), index=choices.index)

        # but estimation software wants to know the choices value (alternative index)
        choices = participate.replace({True: PARTICIPATE_CHOICE, False: 1-PARTICIPATE_CHOICE})
<<<<<<< HEAD
        estimator.write_override_choices(participate)
=======
        # estimator.write_override_choices(participate)  # write choices as boolean participate
        estimator.write_override_choices(choices)  # write choices as int alt indexes
>>>>>>> 9dfe5f51

        estimator.end_estimation()

    # satisfaction indexed by tour_id
    tour_satisfaction = get_tour_satisfaction(candidates, participate)

    assert tour_satisfaction.all()

    candidates['satisfied'] = reindex(tour_satisfaction, candidates.tour_id)

    PARTICIPANT_COLS = ['tour_id', 'household_id', 'person_id']
    participants = candidates[participate][PARTICIPANT_COLS].copy()

    # assign participant_num
    # FIXME do we want something smarter than the participant with the lowest person_id?
    participants['participant_num'] = \
        participants.sort_values(by=['tour_id', 'person_id']).\
        groupby('tour_id').cumcount() + 1

    pipeline.replace_table("joint_tour_participants", participants)

    # drop channel as we aren't using any more (and it has candidates that weren't chosen)
    pipeline.get_rn_generator().drop_channel('joint_tour_participants')

    # - assign joint tour 'point person' (participant_num == 1)
    point_persons = participants[participants.participant_num == 1]
    joint_tours['person_id'] = point_persons.set_index('tour_id').person_id

    # update number_of_participants which was initialized to 1
    joint_tours['number_of_participants'] = participants.groupby('tour_id').size()

    assign_in_place(tours, joint_tours[['person_id', 'number_of_participants']])

    pipeline.replace_table("tours", tours)

    # - run annotations
    annotate_jtp(model_settings, trace_label)

    if trace_hh_id:
        tracing.trace_df(participants,
                         label="joint_tour_participation.participants")

        tracing.trace_df(joint_tours,
                         label="joint_tour_participation.joint_tours")<|MERGE_RESOLUTION|>--- conflicted
+++ resolved
@@ -334,12 +334,8 @@
 
         # but estimation software wants to know the choices value (alternative index)
         choices = participate.replace({True: PARTICIPATE_CHOICE, False: 1-PARTICIPATE_CHOICE})
-<<<<<<< HEAD
-        estimator.write_override_choices(participate)
-=======
         # estimator.write_override_choices(participate)  # write choices as boolean participate
         estimator.write_override_choices(choices)  # write choices as int alt indexes
->>>>>>> 9dfe5f51
 
         estimator.end_estimation()
 
