# ActivitySim
# See full license in LICENSE.txt.
from __future__ import annotations

import logging

import pandas as pd

from activitysim.core import (
    config,
    estimation,
    expressions,
    los,
    simulate,
    tracing,
    workflow,
)

logger = logging.getLogger(__name__)


def annotate_vehicle_allocation(state: workflow.State, model_settings, trace_label):
    """
    Add columns to the tours table in the pipeline according to spec.

    Parameters
    ----------
    model_settings : dict
    trace_label : str
    """
    tours = state.get_dataframe("tours")
    expressions.assign_columns(
        state,
        df=tours,
        model_settings=model_settings.get("annotate_tours"),
        trace_label=tracing.extend_trace_label(trace_label, "annotate_tours"),
    )
    state.add_table("tours", tours)


def get_skim_dict(network_los, choosers):
    """
    Returns a dictionary of skim wrappers to use in expression writing.

    Skims have origin as home_zone_id and destination as the tour destination.

    Parameters
    ----------
    network_los : activitysim.core.los.Network_LOS object
    choosers : pd.DataFrame

    Returns
    -------
    skims : dict
        index is skim wrapper name, value is the skim wrapper
    """
    skim_dict = network_los.get_default_skim_dict()
    orig_col_name = "home_zone_id"
    dest_col_name = "destination"

    out_time_col_name = "start"
    in_time_col_name = "end"
    odt_skim_stack_wrapper = skim_dict.wrap_3d(
        orig_key=orig_col_name, dest_key=dest_col_name, dim3_key="out_period"
    )
    dot_skim_stack_wrapper = skim_dict.wrap_3d(
        orig_key=dest_col_name, dest_key=orig_col_name, dim3_key="in_period"
    )

    choosers["in_period"] = network_los.skim_time_period_label(
        choosers[in_time_col_name]
    )
    choosers["out_period"] = network_los.skim_time_period_label(
        choosers[out_time_col_name]
    )

    skims = {
        "odt_skims": odt_skim_stack_wrapper.set_df(choosers),
        "dot_skims": dot_skim_stack_wrapper.set_df(choosers),
    }
    return skims


@workflow.step
def vehicle_allocation(
    state: workflow.State,
    persons: pd.DataFrame,
    households: pd.DataFrame,
    vehicles: pd.DataFrame,
    tours: pd.DataFrame,
    tours_merged: pd.DataFrame,
    network_los: los.Network_LOS,
) -> None:
    """Selects a vehicle for each occupancy level for each tour.

    Alternatives consist of the up to the number of household vehicles plus one
    option for non-household vehicles.

    The model will be run once for each tour occupancy defined in the model yaml.
    Output tour table will columns added for each occupancy level.

    The user may also augment the `tours` tables with new vehicle
    type-based fields specified via the annotate_tours option.

    Parameters
    ----------
    state : workflow.State
<<<<<<< HEAD
    persons : orca.DataFrameWrapper
    households : orca.DataFrameWrapper
    vehicles : orca.DataFrameWrapper
    vehicles_merged : orca.DataFrameWrapper
    tours : orca.DataFrameWrapper
    tours_merged : orca.DataFrameWrapper
    chunk_size : orca.injectable
=======
    persons : pd.DataFrame
    households : pd.DataFrame
    vehicles : pd.DataFrame
    tours : pd.DataFrame
    tours_merged : pd.DataFrame
    network_los : los.Network_LOS
>>>>>>> d8f8fcbc
    """
    trace_label = "vehicle_allocation"
    model_settings_file_name = "vehicle_allocation.yaml"
    model_settings = state.filesystem.read_model_settings(model_settings_file_name)

    logsum_column_name = model_settings.get("MODE_CHOICE_LOGSUM_COLUMN_NAME")

    estimator = estimation.manager.begin_estimation(state, "vehicle_allocation")

    model_spec_raw = state.filesystem.read_model_spec(file_name=model_settings["SPEC"])
    coefficients_df = state.filesystem.read_model_coefficients(model_settings)
    model_spec = simulate.eval_coefficients(
        state, model_spec_raw, coefficients_df, estimator
    )

    nest_spec = config.get_logit_model_settings(model_settings)
    constants = config.get_model_constants(model_settings)

    locals_dict = {}
    locals_dict.update(constants)
    locals_dict.update(coefficients_df)

    # ------ constructing alternatives from model spec and joining to choosers
    vehicles_wide = vehicles.pivot_table(
        index="household_id",
        columns="vehicle_num",
        values="vehicle_type",
        aggfunc=lambda x: "".join(x),
    )

    alts_from_spec = model_spec.columns
    # renaming vehicle numbers to alternative names in spec
    vehicle_alt_columns_dict = {}
    for veh_num in range(1, len(alts_from_spec)):
        vehicle_alt_columns_dict[veh_num] = alts_from_spec[veh_num - 1]
    vehicles_wide.rename(columns=vehicle_alt_columns_dict, inplace=True)

    # if the number of vehicles is less than the alternatives, fill with NA
    # e.g. all households only have 1 or 2 vehicles because of small sample size,
    #   still need columns for alternatives 3 and 4
    for veh_num, col_name in vehicle_alt_columns_dict.items():
        if col_name not in vehicles_wide.columns:
            vehicles_wide[col_name] = ""

    # last entry in spec is the non-hh-veh option
    assert (
        alts_from_spec[-1] == "non_hh_veh"
    ), "Last option in spec needs to be non_hh_veh"
    vehicles_wide[alts_from_spec[-1]] = ""

    # merging vehicle alternatives to choosers
    choosers = tours_merged.reset_index()
    choosers = pd.merge(choosers, vehicles_wide, how="left", on="household_id")
    choosers.set_index("tour_id", inplace=True)

    # ----- setup skim keys
    skims = get_skim_dict(network_los, choosers)
    locals_dict.update(skims)

    # ------ preprocessor
    preprocessor_settings = model_settings.get("preprocessor", None)
    if preprocessor_settings:
        expressions.assign_columns(
            state,
            df=choosers,
            model_settings=preprocessor_settings,
            locals_dict=locals_dict,
            trace_label=trace_label,
        )

    logger.info("Running %s with %d tours", trace_label, len(choosers))

    if estimator:
        estimator.write_model_settings(model_settings, model_settings_file_name)
        estimator.write_spec(model_settings)
        estimator.write_coefficients(coefficients_df, model_settings)
        estimator.write_choosers(choosers)

    # ------ running for each occupancy level selected
    tours_veh_occup_cols = []
    for occup in model_settings.get("OCCUPANCY_LEVELS", [1]):
        logger.info("Running for occupancy = %d", occup)
        # setting occup for access in spec expressions
        locals_dict.update({"occup": occup})

        choices = simulate.simple_simulate(
            state,
            choosers=choosers,
            spec=model_spec,
            nest_spec=nest_spec,
            skims=skims,
            locals_d=locals_dict,
            trace_label=trace_label,
            trace_choice_name="vehicle_allocation",
            estimator=estimator,
        )

        # matching alt names to choices
        choices = choices.map(dict(enumerate(alts_from_spec))).to_frame()
        choices.columns = ["alt_choice"]

        # last alternative is the non-household vehicle option
        for alt in alts_from_spec[:-1]:
            choices.loc[choices["alt_choice"] == alt, "choice"] = choosers.loc[
                choices["alt_choice"] == alt, alt
            ]
        choices.loc[
            choices["alt_choice"] == alts_from_spec[-1], "choice"
        ] = alts_from_spec[-1]

        # creating a column for choice of each occupancy level
        tours_veh_occup_col = f"vehicle_occup_{occup}"
        tours[tours_veh_occup_col] = choices["choice"]
        tours_veh_occup_cols.append(tours_veh_occup_col)

    if estimator:
        estimator.write_choices(choices)
        choices = estimator.get_survey_values(
            choices, "households", "vehicle_allocation"
        )
        estimator.write_override_choices(choices)
        estimator.end_estimation()

    state.add_table("tours", tours)

    tracing.print_summary(
        "vehicle_allocation", tours[tours_veh_occup_cols], value_counts=True
    )

    annotate_settings = model_settings.get("annotate_tours", None)
    if annotate_settings:
        annotate_vehicle_allocation(state, model_settings, trace_label)

    if state.settings.trace_hh_id:
        state.tracing.trace_df(tours, label="vehicle_allocation", warn_if_empty=True)<|MERGE_RESOLUTION|>--- conflicted
+++ resolved
@@ -105,22 +105,12 @@
     Parameters
     ----------
     state : workflow.State
-<<<<<<< HEAD
-    persons : orca.DataFrameWrapper
-    households : orca.DataFrameWrapper
-    vehicles : orca.DataFrameWrapper
-    vehicles_merged : orca.DataFrameWrapper
-    tours : orca.DataFrameWrapper
-    tours_merged : orca.DataFrameWrapper
-    chunk_size : orca.injectable
-=======
     persons : pd.DataFrame
     households : pd.DataFrame
     vehicles : pd.DataFrame
     tours : pd.DataFrame
     tours_merged : pd.DataFrame
     network_los : los.Network_LOS
->>>>>>> d8f8fcbc
     """
     trace_label = "vehicle_allocation"
     model_settings_file_name = "vehicle_allocation.yaml"
