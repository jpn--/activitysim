# ActivitySim
# See full license in LICENSE.txt.
import logging

import pandas as pd
import numpy as np

from activitysim.core import simulate
from activitysim.core import tracing
from activitysim.core import pipeline
from activitysim.core import config
from activitysim.core import inject
from activitysim.core import expressions

from activitysim.core.util import reindex

from .util import cdap
from .util import estimation

logger = logging.getLogger(__name__)


@inject.step()
def cdap_simulate(persons_merged, persons, households,
                  chunk_size, trace_hh_id):
    """
    CDAP stands for Coordinated Daily Activity Pattern, which is a choice of
    high-level activity pattern for each person, in a coordinated way with other
    members of a person's household.

    Because Python requires vectorization of computation, there are some specialized
    routines in the cdap directory of activitysim for this purpose.  This module
    simply applies those utilities using the simulation framework.
    """

    trace_label = 'cdap'
    model_settings = config.read_model_settings('cdap.yaml')
<<<<<<< HEAD
    person_type_map = model_settings.get('PERSON_TYPE_MAP', None)
    assert person_type_map is not None, f"Expected to find PERSON_TYPE_MAP setting in cdap.yaml"
=======
    estimator = estimation.manager.begin_estimation('cdap')

>>>>>>> 737a93f1
    cdap_indiv_spec = simulate.read_model_spec(file_name=model_settings['INDIV_AND_HHSIZE1_SPEC'])

    coefficients_df = simulate.read_model_coefficients(model_settings)
    cdap_indiv_spec = simulate.eval_coefficients(cdap_indiv_spec, coefficients_df, estimator)

    # Rules and coefficients for generating interaction specs for different household sizes
    cdap_interaction_coefficients = \
        pd.read_csv(config.config_file_path('cdap_interaction_coefficients.csv'), comment='#')

    # replace cdap_interaction_coefficients coefficient labels with numeric values
    cdap_interaction_coefficients.coefficient = \
        cdap_interaction_coefficients.coefficient.map(coefficients_df.value.to_dict())
    assert not cdap_interaction_coefficients.coefficient.isnull().any()

    """
    spec to compute/specify the relative proportions of each activity (M, N, H)
    that should be used to choose activities for additional household members not handled by CDAP
    This spec is handled much like an activitysim logit utility spec,
    EXCEPT that the values computed are relative proportions, not utilities
    (i.e. values are not exponentiated before being normalized to probabilities summing to 1.0)
    """
    cdap_fixed_relative_proportions = \
        simulate.read_model_spec(file_name=model_settings['FIXED_RELATIVE_PROPORTIONS_SPEC'])

    persons_merged = persons_merged.to_frame()

    # add tour-based chunk_id so we can chunk all trips in tour together
    assert 'chunk_id' not in persons_merged.columns
    unique_household_ids = persons_merged.household_id.unique()
    household_chunk_ids = pd.Series(range(len(unique_household_ids)), index=unique_household_ids)
    persons_merged['chunk_id'] = reindex(household_chunk_ids, persons_merged.household_id)

    constants = config.get_model_constants(model_settings)

    cdap_interaction_coefficients = \
        cdap.preprocess_interaction_coefficients(cdap_interaction_coefficients)

    # specs are built just-in-time on demand and cached as injectables
    # prebuilding here allows us to write them to the output directory
    # (also when multiprocessing locutor might not see all household sizes)
    logger.info("Pre-building cdap specs")
    for hhsize in range(2, cdap.MAX_HHSIZE + 1):
        spec = cdap.build_cdap_spec(cdap_interaction_coefficients, hhsize, cache=True)
        if inject.get_injectable('locutor', False):
            spec.to_csv(config.output_file_path('cdap_spec_%s.csv' % hhsize), index=True)

    if estimator:
        estimator.write_model_settings(model_settings, 'cdap.yaml')
        estimator.write_spec(model_settings, tag='INDIV_AND_HHSIZE1_SPEC')
        estimator.write_spec(model_settings=model_settings, tag='FIXED_RELATIVE_PROPORTIONS_SPEC')
        estimator.write_coefficients(coefficients_df, model_settings)
        estimator.write_table(cdap_interaction_coefficients, 'interaction_coefficients', index=False, append=False)
        estimator.write_choosers(persons_merged)
        for hhsize in range(2, cdap.MAX_HHSIZE + 1):
            spec = cdap.get_cached_spec(hhsize)
            estimator.write_table(spec, 'spec_%s' % hhsize, append=False)

    logger.info("Running cdap_simulate with %d persons", len(persons_merged.index))

    choices = cdap.run_cdap(
        persons=persons_merged,
        person_type_map=person_type_map,
        cdap_indiv_spec=cdap_indiv_spec,
        cdap_interaction_coefficients=cdap_interaction_coefficients,
        cdap_fixed_relative_proportions=cdap_fixed_relative_proportions,
        locals_d=constants,
        chunk_size=chunk_size,
        trace_hh_id=trace_hh_id,
        trace_label=trace_label)

    if estimator:
        estimator.write_choices(choices)
        choices = estimator.get_survey_values(choices, 'persons', 'cdap_activity')
        estimator.write_override_choices(choices)
        estimator.end_estimation()

    # - assign results to persons table and annotate
    persons = persons.to_frame()

    choices = choices.reindex(persons.index)
    persons['cdap_activity'] = choices

    expressions.assign_columns(
        df=persons,
        model_settings=model_settings.get('annotate_persons'),
        trace_label=tracing.extend_trace_label(trace_label, 'annotate_persons'))

    pipeline.replace_table("persons", persons)

    # - annotate households table
    households = households.to_frame()
    expressions.assign_columns(
        df=households,
        model_settings=model_settings.get('annotate_households'),
        trace_label=tracing.extend_trace_label(trace_label, 'annotate_households'))
    pipeline.replace_table("households", households)

    tracing.print_summary('cdap_activity', persons.cdap_activity, value_counts=True)
    logger.info("cdap crosstabs:\n%s" %
                pd.crosstab(persons.ptype, persons.cdap_activity, margins=True))<|MERGE_RESOLUTION|>--- conflicted
+++ resolved
@@ -3,7 +3,6 @@
 import logging
 
 import pandas as pd
-import numpy as np
 
 from activitysim.core import simulate
 from activitysim.core import tracing
@@ -35,13 +34,10 @@
 
     trace_label = 'cdap'
     model_settings = config.read_model_settings('cdap.yaml')
-<<<<<<< HEAD
     person_type_map = model_settings.get('PERSON_TYPE_MAP', None)
     assert person_type_map is not None, f"Expected to find PERSON_TYPE_MAP setting in cdap.yaml"
-=======
     estimator = estimation.manager.begin_estimation('cdap')
 
->>>>>>> 737a93f1
     cdap_indiv_spec = simulate.read_model_spec(file_name=model_settings['INDIV_AND_HHSIZE1_SPEC'])
 
     coefficients_df = simulate.read_model_coefficients(model_settings)
