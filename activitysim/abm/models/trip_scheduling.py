--- conflicted
+++ resolved
@@ -406,7 +406,6 @@
     # might be clipped to fewer but this is worst case
     chooser_probs_row_size = len(spec.columns) - len(PROBS_JOIN_COLUMNS)
     sizer.add_elements(chooser_fraction * chooser_probs_row_size, 'chooser_probs')
-<<<<<<< HEAD
 
     sizer.add_elements(chooser_fraction, 'choices')
     sizer.add_elements(chooser_fraction, 'rands')
@@ -415,16 +414,6 @@
     row_size = sizer.get_hwm()
     row_size = row_size * rows_per_chunk_id
 
-=======
-
-    sizer.add_elements(chooser_fraction, 'choices')
-    sizer.add_elements(chooser_fraction, 'rands')
-    sizer.add_elements(chooser_fraction, 'failed')
-
-    row_size = sizer.get_hwm()
-    row_size = row_size * rows_per_chunk_id
-
->>>>>>> 737a93f1
     return row_size
 
 
@@ -441,11 +430,6 @@
 
     row_size = chunk_size and trip_scheduling_calc_row_size(trips, probs_spec, trace_label)
 
-<<<<<<< HEAD
-    row_size = chunk_size and trip_scheduling_calc_row_size(trips, probs_spec, trace_label)
-
-=======
->>>>>>> 737a93f1
     # only non-initial trips require scheduling, segment handing first such trip in tour will use most space
     # is_outbound_chooser = (trips.trip_num > 1) & trips.outbound & (trips.primary_purpose != 'atwork')
     # is_inbound_chooser = (trips.trip_num < trips.trip_count) & ~trips.outbound & (trips.primary_purpose != 'atwork')
@@ -568,12 +552,9 @@
 
     # add tour-based chunk_id so we can chunk all trips in tour together
     trips_df['chunk_id'] = reindex(pd.Series(list(range(len(tours))), tours.index), trips_df.tour_id)
-<<<<<<< HEAD
-=======
 
     assert 'DEPART_ALT_BASE' in model_settings
     failfix = model_settings.get(FAILFIX, FAILFIX_DEFAULT)
->>>>>>> 737a93f1
 
     max_iterations = model_settings.get('MAX_ITERATIONS', 1)
     assert max_iterations > 0
