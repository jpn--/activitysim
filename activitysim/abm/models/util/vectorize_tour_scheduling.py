--- conflicted
+++ resolved
@@ -31,7 +31,6 @@
 
 
 def skims_for_logsums(tour_purpose, model_settings, trace_label):
-<<<<<<< HEAD
 
     assert 'LOGSUM_SETTINGS' in model_settings
 
@@ -39,15 +38,6 @@
 
     skim_dict = network_los.get_default_skim_dict()
 
-=======
-
-    assert 'LOGSUM_SETTINGS' in model_settings
-
-    network_los = inject.get_injectable('network_los')
-
-    skim_dict = network_los.get_default_skim_dict()
-
->>>>>>> 737a93f1
     orig_col_name = 'home_zone_id'
     dest_col_name = model_settings.get('DESTINATION_FOR_TOUR_PURPOSE').get(tour_purpose)
 
@@ -138,11 +128,7 @@
     logsum_spec = simulate.eval_coefficients(logsum_spec, coefficients, estimator=None)
 
     nest_spec = config.get_logit_model_settings(logsum_settings)
-<<<<<<< HEAD
-    nest_spec = simulate.eval_nest_coefficients(nest_spec, coefficients)
-=======
     nest_spec = simulate.eval_nest_coefficients(nest_spec, coefficients, trace_label)
->>>>>>> 737a93f1
 
     logsums = simulate.simple_simulate_logsums(
         choosers,
@@ -441,7 +427,6 @@
 
 
 def tour_scheduling_calc_row_size(tours, persons_merged, alternatives, skims, spec, model_settings, trace_label):
-<<<<<<< HEAD
 
     # this will no be consistent across mandatory tours (highest), non_mandatory tours, and atwork subtours (lowest)
     TIMETABLE_AVAILABILITY_REDUCTION_FACTOR = 1
@@ -465,31 +450,6 @@
     # alt_tdd tdd_interaction_dataset is cross join of choosers with alternatives
     sizer.add_elements((chooser_row_size + alt_row_size) * sample_size, 'interaction_df')
 
-=======
-
-    # this will no be consistent across mandatory tours (highest), non_mandatory tours, and atwork subtours (lowest)
-    TIMETABLE_AVAILABILITY_REDUCTION_FACTOR = 1
-    # this appears to be more stable
-    LOGSUM_DUPLICATE_REDUCTION_FACTOR = 0.5
-
-    sizer = chunk.RowSizeEstimator(trace_label)
-
-    # chooser is tours merged with persons_merged
-    chooser_row_size = len(tours.columns) + len(persons_merged.columns)
-
-    # e.g. start, end, duration, <chooser_column>
-    alt_row_size = alternatives.shape[1] + 1
-
-    # non-available alternatives will be sliced out so this is a over-estimate
-    # for atwork subtours this may be a gross over-estimate, but that is presumably ok since we are adaptive
-    sample_size = len(alternatives) * TIMETABLE_AVAILABILITY_REDUCTION_FACTOR
-
-    sizer.add_elements(chooser_row_size, 'tours')  # tours_merged with persons
-
-    # alt_tdd tdd_interaction_dataset is cross join of choosers with alternatives
-    sizer.add_elements((chooser_row_size + alt_row_size) * sample_size, 'interaction_df')
-
->>>>>>> 737a93f1
     # eval_interaction_utilities is parsimonious and doesn't create a separate column for each partial utility
     sizer.add_elements(sample_size, 'interaction_utilities')   # <- this is probably always the HWM
     sizer.drop_elements('interaction_df')
@@ -526,7 +486,6 @@
             # grep the log for USE_BRUTE_FORCE_TO_COMPUTE_LOGSUMS to check actual % savings
             duplicate_sample_reduction = 0.5
             sizer.add_elements(logsum_columns * sample_size * LOGSUM_DUPLICATE_REDUCTION_FACTOR, 'logsum_columns')
-<<<<<<< HEAD
 
     row_size = sizer.get_hwm()
 
@@ -535,16 +494,6 @@
         logger.debug("disable calc_row_size for THREE_ZONE with tap skims")
         return 0
 
-=======
-
-    row_size = sizer.get_hwm()
-
-    if simulate.tvpb_skims(skims):
-        # DISABLE_TVPB_OVERHEAD
-        logger.debug("disable calc_row_size for THREE_ZONE with tap skims")
-        return 0
-
->>>>>>> 737a93f1
     return row_size
 
 
