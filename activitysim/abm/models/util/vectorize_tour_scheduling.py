# ActivitySim
# See full license in LICENSE.txt.
from __future__ import annotations
from collections import OrderedDict

import logging

import numpy as np
import pandas as pd

from activitysim.core import chunk, config, expressions, los, simulate
from activitysim.core import timetable as tt
from activitysim.core import tracing, workflow
from activitysim.core.interaction_sample_simulate import interaction_sample_simulate
from activitysim.core.util import reindex

logger = logging.getLogger(__name__)

TDD_CHOICE_COLUMN = "tdd"
USE_BRUTE_FORCE_TO_COMPUTE_LOGSUMS = False

RUN_ALTS_PREPROCESSOR_BEFORE_MERGE = True  # see FIXME below before changing this


def skims_for_logsums(state: workflow.State, tour_purpose, model_settings, trace_label):
    assert "LOGSUM_SETTINGS" in model_settings

    network_los = state.get_injectable("network_los")

    skim_dict = network_los.get_default_skim_dict()

    orig_col_name = "home_zone_id"

    destination_for_tour_purpose = model_settings.get("DESTINATION_FOR_TOUR_PURPOSE")
    if isinstance(destination_for_tour_purpose, str):
        dest_col_name = destination_for_tour_purpose
    elif isinstance(destination_for_tour_purpose, dict):
        dest_col_name = destination_for_tour_purpose.get(tour_purpose)
    else:
        raise RuntimeError(
            f"expected string or dict DESTINATION_FOR_TOUR_PURPOSE model_setting for {tour_purpose}"
        )

    odt_skim_stack_wrapper = skim_dict.wrap_3d(
        orig_key=orig_col_name, dest_key=dest_col_name, dim3_key="out_period"
    )
    dot_skim_stack_wrapper = skim_dict.wrap_3d(
        orig_key=dest_col_name, dest_key=orig_col_name, dim3_key="in_period"
    )
    odr_skim_stack_wrapper = skim_dict.wrap_3d(
        orig_key=orig_col_name, dest_key=dest_col_name, dim3_key="in_period"
    )
    dor_skim_stack_wrapper = skim_dict.wrap_3d(
        orig_key=dest_col_name, dest_key=orig_col_name, dim3_key="out_period"
    )
    od_skim_stack_wrapper = skim_dict.wrap(orig_col_name, dest_col_name)

    skims = {
        "odt_skims": odt_skim_stack_wrapper,
        "dot_skims": dot_skim_stack_wrapper,
        "odr_skims": odr_skim_stack_wrapper,
        "dor_skims": dor_skim_stack_wrapper,
        "od_skims": od_skim_stack_wrapper,
        "orig_col_name": orig_col_name,
        "dest_col_name": dest_col_name,
    }

    if network_los.zone_system == los.THREE_ZONE:
        # fixme - is this a lightweight object?
        tvpb = network_los.tvpb

        tvpb_logsum_odt = tvpb.wrap_logsum(
            orig_key=orig_col_name,
            dest_key=dest_col_name,
            tod_key="out_period",
            segment_key="demographic_segment",
            trace_label=trace_label,
            tag="tvpb_logsum_odt",
        )
        tvpb_logsum_dot = tvpb.wrap_logsum(
            orig_key=dest_col_name,
            dest_key=orig_col_name,
            tod_key="in_period",
            segment_key="demographic_segment",
            trace_label=trace_label,
            tag="tvpb_logsum_dot",
        )

        skims.update(
            {"tvpb_logsum_odt": tvpb_logsum_odt, "tvpb_logsum_dot": tvpb_logsum_dot}
        )

    return skims


def _compute_logsums(
    state: workflow.State,
    alt_tdd,
    tours_merged,
    tour_purpose,
    model_settings,
    network_los,
    skims,
    trace_label,
):
    """
    compute logsums for tours using skims for alt_tdd out_period and in_period
    """

    trace_label = tracing.extend_trace_label(trace_label, "logsums")

    with chunk.chunk_log(state, trace_label):
        logsum_settings = state.filesystem.read_model_settings(
            model_settings["LOGSUM_SETTINGS"]
        )
        choosers = alt_tdd.join(tours_merged, how="left", rsuffix="_chooser")
        logger.info(
            f"{trace_label} compute_logsums for {choosers.shape[0]} choosers {alt_tdd.shape[0]} alts"
        )

        # - locals_dict
        constants = config.get_model_constants(logsum_settings)
        locals_dict = {}
        locals_dict.update(constants)

        if network_los.zone_system == los.THREE_ZONE:
            # TVPB constants can appear in expressions
            locals_dict.update(
                network_los.setting("TVPB_SETTINGS.tour_mode_choice.CONSTANTS")
            )

        locals_dict.update(skims)

        # constrained coefficients can appear in expressions
        coefficients = state.filesystem.get_segment_coefficients(
            logsum_settings, tour_purpose
        )
        locals_dict.update(coefficients)

        # - run preprocessor to annotate choosers
        # allow specification of alternate preprocessor for nontour choosers
        preprocessor = model_settings.get("LOGSUM_PREPROCESSOR", "preprocessor")
        preprocessor_settings = logsum_settings[preprocessor]

        if preprocessor_settings:
            simulate.set_skim_wrapper_targets(choosers, skims)
            logger.info(
                f"{trace_label} start preprocessing prior to compute_logsums for {choosers.shape[0]} choosers {alt_tdd.shape[0]} alts"
            )
            expressions.assign_columns(
                state,
                df=choosers,
                model_settings=preprocessor_settings,
                locals_dict=locals_dict,
                trace_label=trace_label,
            )
            logger.info(
                f"{trace_label} end preprocessing prior to compute_logsums for {choosers.shape[0]} choosers {alt_tdd.shape[0]} alts"
            )

        # - compute logsums
        logsum_spec = state.filesystem.read_model_spec(
            file_name=logsum_settings["SPEC"]
        )
        logsum_spec = simulate.eval_coefficients(
            state, logsum_spec, coefficients, estimator=None
        )

        nest_spec = config.get_logit_model_settings(logsum_settings)
        nest_spec = simulate.eval_nest_coefficients(
            nest_spec, coefficients, trace_label
        )

        logsums = simulate.simple_simulate_logsums(
            state,
            choosers,
            logsum_spec,
            nest_spec,
            skims=skims,
            locals_d=locals_dict,
            chunk_size=0,
            trace_label=trace_label,
        )

    return logsums


def dedupe_alt_tdd(state: workflow.State, alt_tdd, tour_purpose, trace_label):
    tdd_segments = state.get_injectable("tdd_alt_segments", None)
    alt_tdd_periods = None

    logger.info("tdd_alt_segments specified for representative logsums")

    if tdd_segments is not None:
        # apply categorical dtypes
        tdd_segments["time_period"] = tdd_segments["time_period"].astype(
            alt_tdd["out_period"].dtype
        )

    with chunk.chunk_log(
        state, tracing.extend_trace_label(trace_label, "dedupe_alt_tdd")
    ) as chunk_sizer:
        if tdd_segments is not None:
            tdd_segments["time_period"] = tdd_segments["time_period"].astype(
                alt_tdd["out_period"].dtype
            )

            dedupe_columns = ["out_period", "in_period"]

            # tdd_alt_segments is optionally segmented by tour purpose
            if "tour_purpose" in tdd_segments:
                is_tdd_for_tour_purpose = tdd_segments.tour_purpose == tour_purpose
                if not is_tdd_for_tour_purpose.any():
                    is_tdd_for_tour_purpose = tdd_segments.tour_purpose.isnull()
                assert (
                    is_tdd_for_tour_purpose.any()
                ), f"no segments found for tour purpose {tour_purpose} in tour_departure_and_duration_segments"

                tdd_segments = tdd_segments[is_tdd_for_tour_purpose].drop(
                    columns=["tour_purpose"]
                )
                assert (
                    len(tdd_segments) > 0
                ), f"tour_purpose '{tour_purpose}' not in tdd_alt_segments"

            # left join representative start on out_period
            alt_tdd_periods = pd.merge(
                alt_tdd[["out_period", "in_period"]].reset_index(),
                tdd_segments[["time_period", "start"]].rename(
                    columns={"time_period": "out_period"}
                ),
                how="left",
                on="out_period",
            )
            chunk_sizer.log_df(trace_label, "alt_tdd_periods", alt_tdd_periods)

            # left join representative end on in_period
            alt_tdd_periods = pd.merge(
                alt_tdd_periods,
                tdd_segments[["time_period", "end"]].rename(
                    columns={"time_period": "in_period"}
                ),
                how="left",
                on=["in_period"],
            )
            chunk_sizer.log_df(trace_label, "alt_tdd_periods", alt_tdd_periods)

            if tdd_segments.start.isnull().any():
                missing_periods = tdd_segments.out_period[
                    tdd_segments.start.isnull()
                ].unique()
                logger.warning(
                    f"missing out_periods in tdd_alt_segments: {missing_periods}"
                )

            if tdd_segments.end.isnull().any():
                missing_periods = tdd_segments.in_period[
                    tdd_segments.end.isnull()
                ].unique()
                logger.warning(
                    f"missing in_periods in tdd_alt_segments: {missing_periods}"
                )

            assert not tdd_segments.start.isnull().any()
            assert not tdd_segments.end.isnull().any()

            # drop duplicates
            alt_tdd_periods = alt_tdd_periods.drop_duplicates().set_index(
                alt_tdd.index.name
            )
            chunk_sizer.log_df(trace_label, "alt_tdd_periods", alt_tdd_periods)

            # representative duration
            alt_tdd_periods["duration"] = (
                alt_tdd_periods["end"] - alt_tdd_periods["start"]
            )
            chunk_sizer.log_df(trace_label, "alt_tdd_periods", alt_tdd_periods)

            logger.debug(
                f"{trace_label} "
                f"dedupe_alt_tdd.tdd_alt_segments reduced number of rows by "
                f"{round(100 * (len(alt_tdd) - len(alt_tdd_periods)) / len(alt_tdd), 2)}% "
                f"from {len(alt_tdd)} to {len(alt_tdd_periods)}"
            )

        # if there is no tdd_alt_segments file, we can at least dedupe on 'out_period', 'in_period', 'duration'
        if alt_tdd_periods is None:
            # FIXME This won't work if they reference start or end in logsum calculations
            # for MTC only duration is used (to calculate all_day parking cost)
            dedupe_columns = ["out_period", "in_period", "duration"]

            logger.warning(
                "No tdd_alt_segments for representative logsums so fallback to "
                "deduping tdd_alts by time_period and duration"
            )

            # - get list of unique (tour_id, out_period, in_period, duration) in alt_tdd_periods
            # we can cut the number of alts roughly in half (for mtctm1) by conflating duplicates
            alt_tdd_periods = (
                alt_tdd[dedupe_columns]
                .reset_index()
                .drop_duplicates()
                .set_index(alt_tdd.index.name)
            )
            chunk_sizer.log_df(trace_label, "alt_tdd_periods", alt_tdd_periods)

            logger.debug(
                f"{trace_label} "
                f"dedupe_alt_tdd.drop_duplicates reduced number of rows by "
                f"{round(100 * (len(alt_tdd) - len(alt_tdd_periods)) / len(alt_tdd), 2)}% "
                f"from {len(alt_tdd)} to {len(alt_tdd_periods)}"
            )

    return alt_tdd_periods, dedupe_columns


def compute_tour_scheduling_logsums(
    state: workflow.State,
    alt_tdd,
    tours_merged,
    tour_purpose,
    model_settings,
    skims,
    trace_label,
    *,
    chunk_sizer: chunk.ChunkSizer,
):
    """
    Compute logsums for the tour alt_tdds, which will differ based on their different start, stop
    times of day, which translate to different odt_skim out_period and in_periods.

    In mtctm1, tdds are hourly, but there are only 5 skim time periods, so some of the tdd_alts
    will be the same, once converted to skim time periods. With 5 skim time periods there are
    15 unique out-out period pairs but 190 tdd alternatives.

    For efficiency, rather compute a lot of redundant logsums, we compute logsums for the unique
    (out-period, in-period) pairs and then join them back to the alt_tdds.
    """

    trace_label = tracing.extend_trace_label(trace_label, "compute_logsums")
    network_los = state.get_injectable("network_los")

    # - in_period and out_period
    assert "out_period" not in alt_tdd
    assert "in_period" not in alt_tdd

<<<<<<< HEAD
    # FIXME:MEMORY
    #  These two lines each generate a massive array of strings,
    #  using a bunch of RAM and slowing things down.
    time_cat_type = pd.api.types.CategoricalDtype(
        list(OrderedDict.fromkeys(network_los.skim_time_periods["labels"])),
        ordered=True,
    )
    alt_tdd["out_period"] = network_los.skim_time_period_label(alt_tdd["start"]).astype(
        time_cat_type
    )
    alt_tdd["in_period"] = network_los.skim_time_period_label(alt_tdd["end"]).astype(
        time_cat_type
=======
    alt_tdd["out_period"] = network_los.skim_time_period_label(
        alt_tdd["start"], as_cat=True
    )
    alt_tdd["in_period"] = network_los.skim_time_period_label(
        alt_tdd["end"], as_cat=True
>>>>>>> 2ff39b88
    )

    alt_tdd["duration"] = alt_tdd["end"] - alt_tdd["start"]

    # outside chunk_log context because we extend log_df call for alt_tdd made by our only caller _schedule_tours
    chunk_sizer.log_df(trace_label, "alt_tdd", alt_tdd)

    with chunk.chunk_log(state, trace_label) as chunk_sizer:
        if USE_BRUTE_FORCE_TO_COMPUTE_LOGSUMS:
            # compute logsums for all the tour alt_tdds (inefficient)
            logsums = _compute_logsums(
                state,
                alt_tdd,
                tours_merged,
                tour_purpose,
                model_settings,
                network_los,
                skims,
                trace_label,
            )
            return logsums

        index_name = alt_tdd.index.name
        deduped_alt_tdds, redupe_columns = dedupe_alt_tdd(
            state, alt_tdd, tour_purpose, trace_label
        )
        chunk_sizer.log_df(trace_label, "deduped_alt_tdds", deduped_alt_tdds)

        logger.info(
            f"{trace_label} compute_logsums "
            f"deduped_alt_tdds reduced number of rows by "
            f"{round(100 * (len(alt_tdd) - len(deduped_alt_tdds)) / len(alt_tdd), 2)}% "
            f"from {len(alt_tdd)} to {len(deduped_alt_tdds)} compared to USE_BRUTE_FORCE_TO_COMPUTE_LOGSUMS"
        )

        tracing.print_elapsed_time()

        # - compute logsums for the alt_tdd_periods
        deduped_alt_tdds["logsums"] = _compute_logsums(
            state,
            deduped_alt_tdds,
            tours_merged,
            tour_purpose,
            model_settings,
            network_los,
            skims,
            trace_label,
        )

        # tracing.log_runtime(model_name=trace_label, start_time=t0)

        logsums = pd.Series(data=0, index=alt_tdd.index, dtype=np.float64)
        left_on = [alt_tdd.index]
        right_on = [deduped_alt_tdds.index]
        for i in redupe_columns:
            if (
                alt_tdd[i].dtype == "category"
                and alt_tdd[i].dtype.ordered
                and alt_tdd[i].dtype == deduped_alt_tdds[i].dtype
            ):
                left_on += [alt_tdd[i].cat.codes]
                right_on += [deduped_alt_tdds[i].cat.codes]
            else:
                left_on += [alt_tdd[i].to_numpy()]
                right_on += [deduped_alt_tdds[i].to_numpy()]

        logsums.iloc[:] = pd.merge(
            pd.DataFrame(index=alt_tdd.index),
            deduped_alt_tdds.logsums,
            left_on=left_on,
            right_on=right_on,
            how="left",
        ).logsums.to_numpy()
        chunk_sizer.log_df(trace_label, "logsums", logsums)

        del deduped_alt_tdds
        chunk_sizer.log_df(trace_label, "deduped_alt_tdds", None)

        # this is really expensive
        TRACE = False
        if TRACE:
            trace_logsums_df = logsums.to_frame("representative_logsum")
            trace_logsums_df["brute_force_logsum"] = _compute_logsums(
                state,
                alt_tdd,
                tours_merged,
                tour_purpose,
                model_settings,
                network_los,
                skims,
                trace_label,
            )
            state.tracing.trace_df(
                trace_logsums_df,
                label=tracing.extend_trace_label(trace_label, "representative_logsums"),
                slicer="NONE",
                transpose=False,
            )

    # leave it to our caller to pick up logsums with call to chunk_sizer.log_df
    return logsums


def get_previous_tour_by_tourid(
    current_tour_window_ids, previous_tour_by_window_id, alts
):
    """
    Matches current tours with attributes of previous tours for the same
    person.  See the return value below for more information.

    Parameters
    ----------
    current_tour_window_ids : Series
        A Series of parent ids for the tours we're about make the choice for
        - index should match the tours DataFrame.
    previous_tour_by_window_id : Series
        A Series where the index is the parent (window) id and the value is the index
        of the alternatives of the scheduling.
    alts : DataFrame
        The alternatives of the scheduling.

    Returns
    -------
    prev_alts : DataFrame
        A DataFrame with an index matching the CURRENT tours we're making a
        decision for, but with columns from the PREVIOUS tour of the person
        associated with each of the CURRENT tours.  Columns listed in PREV_TOUR_COLUMNS
        from the alternatives will have "_previous" added as a suffix to keep
        differentiated from the current alternatives that will be part of the
        interaction.
    """

    PREV_TOUR_COLUMNS = ["start", "end"]

    previous_tour_by_tourid = previous_tour_by_window_id.loc[current_tour_window_ids]

    previous_tour_by_tourid = alts.loc[previous_tour_by_tourid, PREV_TOUR_COLUMNS]

    previous_tour_by_tourid.index = current_tour_window_ids.index
    previous_tour_by_tourid.columns = [x + "_previous" for x in PREV_TOUR_COLUMNS]

    return previous_tour_by_tourid


def tdd_interaction_dataset(
    state: workflow.State,
    tours,
    alts,
    timetable,
    choice_column,
    window_id_col,
    trace_label,
):
    """
    interaction_sample_simulate expects
    alts index same as choosers (e.g. tour_id)
    name of choice column in alts

    Parameters
    ----------
    tours : pandas.DataFrame
        must have person_id column and index on tour_id
    alts : pandas.DataFrame
        alts index must be timetable tdd id
    timetable : TimeTable object
    choice_column : str
        name of column to store alt index in alt_tdd DataFrame
        (since alt_tdd is duplicate index on person_id but unique on person_id,alt_id)

    Returns
    -------
    alt_tdd : pandas DataFrame
        columns: start, end , duration, <choice_column>
        index: tour_id


    """

    trace_label = tracing.extend_trace_label(trace_label, "tdd_interaction_dataset")

    with chunk.chunk_log(state, trace_label) as chunk_sizer:
        alts_ids = np.tile(alts.index, len(tours.index))
        chunk_sizer.log_df(trace_label, "alts_ids", alts_ids)

        tour_ids = np.repeat(tours.index, len(alts.index))
        window_row_ids = np.repeat(tours[window_id_col], len(alts.index))
        chunk_sizer.log_df(trace_label, "window_row_ids", window_row_ids)

        alt_tdd = alts.take(alts_ids)

        alt_tdd.index = tour_ids

        import xarray as xr

        alt_tdd_ = xr.Dataset.from_dataframe(alt_tdd)
        dimname = alt_tdd.index.name or "index"
        # alt_tdd_[window_id_col] = xr.DataArray(window_row_ids, dims=(dimname,))
        alt_tdd_[choice_column] = xr.DataArray(
            alts_ids, dims=(dimname,), coords=alt_tdd_.coords
        )

        # add tdd alternative id
        # by convention, the choice column is the first column in the interaction dataset
        # alt_tdd.insert(loc=0, column=choice_column, value=alts_ids)

        # slice out all non-available tours
        available = timetable.tour_available(window_row_ids, alts_ids)

        del window_row_ids
        chunk_sizer.log_df(trace_label, "window_row_ids", None)

        logger.debug(
            f"tdd_interaction_dataset keeping {available.sum()} of ({len(available)}) available alt_tdds"
        )
        assert available.any()

        chunk_sizer.log_df(
            trace_label, "alt_tdd_", alt_tdd_
        )  # catch this before we slice on available

        alt_tdd = alt_tdd_.isel({dimname: available}).to_dataframe()

        chunk_sizer.log_df(trace_label, "alt_tdd", alt_tdd)

        # FIXME - don't need this any more after slicing
        # del alt_tdd[window_id_col]

    return alt_tdd


def run_alts_preprocessor(
    state: workflow.State, model_settings, alts, segment, locals_dict, trace_label
):
    """
    run preprocessor on alts, as specified by ALTS_PREPROCESSOR in model_settings

    we are agnostic on whether alts are merged or not

    Parameters
    ----------
    model_settings: dict
        yaml model settings file as dict
    alts: pandas.DataFrame
        tdd_alts or tdd_alts merged wiht choosers (we are agnostic)
    segment: string
        segment selector as understood by caller (e.g. logsum_tour_purpose)
    locals_dict: dict
        we let caller worry about what needs to be in it. though actually depends on modelers needs
    trace_label: string

    Returns
    -------
    alts: pandas.DataFrame
        annotated copy of alts
    """

    preprocessor_settings = model_settings.get("ALTS_PREPROCESSOR", {})

    if segment in preprocessor_settings:
        # segmented by logsum_tour_purpose
        preprocessor_settings = preprocessor_settings.get(segment)
        logger.debug(
            f"running ALTS_PREPROCESSOR with spec for {segment}: {preprocessor_settings.get('SPEC')}"
        )
    elif "SPEC" in preprocessor_settings:
        # unsegmented (either because no segmentation, or fallback if settings has generic preprocessor)
        logger.debug(
            f"running ALTS_PREPROCESSOR with unsegmented spec {preprocessor_settings.get('SPEC')}"
        )
    else:
        logger.debug(
            f"skipping alts preprocesser because no ALTS_PREPROCESSOR segment for {segment}"
        )
        preprocessor_settings = None

    if preprocessor_settings:
        logger.debug(
            f"run_alts_preprocessor calling assign_columns for {segment} preprocessor_settings"
        )
        alts = alts.copy()

        expressions.assign_columns(
            state,
            df=alts,
            model_settings=preprocessor_settings,
            locals_dict=locals_dict,
            trace_label=trace_label,
        )

    return alts


def _schedule_tours(
    state: workflow.State,
    tours,
    persons_merged,
    alts,
    spec,
    logsum_tour_purpose,
    model_settings,
    skims,
    timetable,
    window_id_col,
    previous_tour,
    tour_owner_id_col,
    estimator,
    tour_trace_label,
    sharrow_skip=False,
    *,
    chunk_sizer: chunk.ChunkSizer,
):
    """
    previous_tour stores values used to add columns that can be used in the spec
    which have to do with the previous tours per person.  Every column in the
    alternatives table is appended with the suffix "_previous" and made
    available.  So if your alternatives table has columns for start and end,
    then start_previous and end_previous will be set to the start and end of
    the most recent tour for a person.  The first time through,
    start_previous and end_previous are undefined, so make sure to protect
    with a tour_num >= 2 in the variable computation.

    Parameters
    ----------
    tours : DataFrame
        chunk of tours to schedule with unique timetable window_id_col
    persons_merged : DataFrame
        DataFrame of persons to be merged with tours containing attributes referenced
        by expressions in spec
    alts : DataFrame
        DataFrame of alternatives which represent all possible time slots.
        tdd_interaction_dataset function will use timetable to filter them to omit
        unavailable alternatives
    spec : DataFrame
        The spec which will be passed to interaction_simulate.
    model_settings : dict
    timetable : TimeTable
        timetable of timewidows for person (or subtour) with rows for tours[window_id_col]
    window_id_col : str
        column name from tours that identifies timetable owner (or None if tours index)
        - person_id for non/mandatory tours
        - parent_tour_id for subtours,
        - None (tours index) for joint_tours since every tour may have different participants)
    previous_tour: Series
        series with value of tdd_alt choice for last previous tour scheduled for
    tour_owner_id_col : str
        column name from tours that identifies 'owner' of this tour
        (person_id for non/mandatory tours, parent_tour_id for subtours,
        household_id for joint_tours)
    tour_trace_label

    Returns
    -------

    """

    logger.info(
        "%s schedule_tours running %d tour choices" % (tour_trace_label, len(tours))
    )

    # merge persons into tours
    # avoid dual suffix for redundant columns names (e.g. household_id) that appear in both
    tours = pd.merge(
        tours,
        persons_merged,
        left_on="person_id",
        right_index=True,
        suffixes=("", "_y"),
    )
    chunk_sizer.log_df(tour_trace_label, "tours", tours)

    # - add explicit window_id_col for timetable owner if it is index
    # if no timetable window_id_col specified, then add index as an explicit column
    # (this is not strictly necessary but its presence makes code simpler in several places)
    if window_id_col is None:
        window_id_col = tours.index.name
        tours[window_id_col] = tours.index

    # timetable can't handle multiple tours per window_id
    assert not tours[window_id_col].duplicated().any()

    # - build interaction dataset filtered to include only available tdd alts
    # dataframe columns start, end , duration, person_id, tdd
    # indexed (not unique) on tour_id
    choice_column = TDD_CHOICE_COLUMN
    alt_tdd = tdd_interaction_dataset(
        state, tours, alts, timetable, choice_column, window_id_col, tour_trace_label
    )
    # print(f"tours {tours.shape} alts {alts.shape}")

    chunk_sizer.log_df(tour_trace_label, "alt_tdd", alt_tdd)

    # - add logsums
    if logsum_tour_purpose:
        logsums = compute_tour_scheduling_logsums(
            state,
            alt_tdd,
            tours,
            logsum_tour_purpose,
            model_settings,
            skims,
            tour_trace_label,
            chunk_sizer=chunk_sizer,
        )
    else:
        logsums = 0
    alt_tdd["mode_choice_logsum"] = logsums

    del logsums
    chunk_sizer.log_df(tour_trace_label, "alt_tdd", alt_tdd)

    # - merge in previous tour columns
    # adds start_previous and end_previous, joins on index
    tours = tours.join(
        get_previous_tour_by_tourid(tours[tour_owner_id_col], previous_tour, alts)
    )
    chunk_sizer.log_df(tour_trace_label, "tours", tours)

    # - make choices
    locals_d = {"tt": timetable.attach_state(state)}
    constants = config.get_model_constants(model_settings)
    if constants is not None:
        locals_d.update(constants)

    if sharrow_skip:
        locals_d["_sharrow_skip"] = True
    else:
        locals_d["_sharrow_skip"] = False

    if not RUN_ALTS_PREPROCESSOR_BEFORE_MERGE:
        # Note: Clint was running alts_preprocessor here on tdd_interaction_dataset instead of on raw (unmerged) alts
        # and he was using logsum_tour_purpose as selector, although logically it should be the spec_segment
        # It just happened to work for prototype_arc.mandatory_tour_scheduling because, in that model, (unlike semcog)
        # logsum_tour_purpose and spec_segments are aligned (both logsums and spec are segmented on work, school, univ)
        # In any case, I don't see any benefit to doing this here - at least not for any existing implementations
        # but if we do, it will require passing spec_segment to schedule_tours  and _schedule_tours
        # or redundently segmenting alts (yuck!) to conform to more granular tour_segmentation (e.g. univ do school)
        spec_segment = (
            logsum_tour_purpose  # FIXME this is not always right - see note above
        )
        alt_tdd = run_alts_preprocessor(
            state, model_settings, alt_tdd, spec_segment, locals_d, tour_trace_label
        )
        chunk_sizer.log_df(tour_trace_label, "alt_tdd", alt_tdd)

    if estimator:
        # write choosers after annotation
        estimator.write_choosers(tours)
        estimator.set_alt_id(choice_column)
        estimator.write_interaction_sample_alternatives(alt_tdd)

    log_alt_losers = state.settings.log_alt_losers

    choices = interaction_sample_simulate(
        state,
        tours,
        alt_tdd,
        spec,
        choice_column=choice_column,
        log_alt_losers=log_alt_losers,
        locals_d=locals_d,
        chunk_size=0,
        trace_label=tour_trace_label,
        estimator=estimator,
    )
    chunk_sizer.log_df(tour_trace_label, "choices", choices)

    # - update previous_tour and timetable parameters

    # update previous_tour (series with most recent previous tdd choices) with latest values
    previous_tour.loc[tours[tour_owner_id_col]] = choices.values

    # update timetable with chosen tdd footprints
    timetable.assign(tours[window_id_col], choices)

    return choices


def schedule_tours(
    state: workflow.State,
    tours,
    persons_merged,
    alts,
    spec,
    logsum_tour_purpose,
    model_settings,
    timetable,
    timetable_window_id_col,
    previous_tour,
    tour_owner_id_col,
    estimator,
    chunk_size,
    tour_trace_label,
    tour_chunk_tag,
    sharrow_skip=False,
):
    """
    chunking wrapper for _schedule_tours

    While interaction_sample_simulate provides chunking support, the merged tours, persons
    dataframe and the tdd_interaction_dataset are very big, so we want to create them inside
    the chunking loop to minimize memory footprint. So we implement the chunking loop here,
    and pass a chunk_size of 0 to interaction_sample_simulate to disable its chunking support.

    """

    if not tours.index.is_monotonic_increasing:
        logger.info("schedule_tours %s tours not monotonic_increasing - sorting df")
        tours = tours.sort_index()

    logger.info(
        "%s schedule_tours running %d tour choices" % (tour_trace_label, len(tours))
    )

    # no more than one tour per timetable_window per call
    if timetable_window_id_col is None:
        assert not tours.index.duplicated().any()
    else:
        assert not tours[timetable_window_id_col].duplicated().any()

    if "LOGSUM_SETTINGS" in model_settings:
        # we need skims to calculate tvpb skim overhead in 3_ZONE systems for use by calc_rows_per_chunk
        skims = skims_for_logsums(
            state, logsum_tour_purpose, model_settings, tour_trace_label
        )
    else:
        skims = None

    result_list = []
    for (
        i,
        chooser_chunk,
        chunk_trace_label,
        chunk_sizer,
    ) in chunk.adaptive_chunked_choosers(
        state, tours, tour_trace_label, tour_chunk_tag
    ):
        choices = _schedule_tours(
            state,
            chooser_chunk,
            persons_merged,
            alts,
            spec,
            logsum_tour_purpose,
            model_settings,
            skims,
            timetable,
            timetable_window_id_col,
            previous_tour,
            tour_owner_id_col,
            estimator,
            tour_trace_label=chunk_trace_label,
            sharrow_skip=sharrow_skip,
            chunk_sizer=chunk_sizer,
        )

        result_list.append(choices)

        chunk_sizer.log_df(tour_trace_label, "result_list", result_list)

    # FIXME: this will require 2X RAM
    # if necessary, could append to hdf5 store on disk:
    # http://pandas.pydata.org/pandas-docs/stable/io.html#id2
    if len(result_list) > 1:
        choices = pd.concat(result_list)

    assert len(choices.index == len(tours.index))

    return choices


def vectorize_tour_scheduling(
    state: workflow.State,
    tours,
    persons_merged,
    alts,
    timetable,
    tour_segments,
    tour_segment_col,
    model_settings,
    chunk_size=0,
    trace_label=None,
):
    """
    The purpose of this method is fairly straightforward - it takes tours
    and schedules them into time slots.  Alternatives should be specified so
    as to define those time slots (usually with start and end times).

    schedule_tours adds variables that can be used in the spec which have
    to do with the previous tours per person.  Every column in the
    alternatives table is appended with the suffix "_previous" and made
    available.  So if your alternatives table has columns for start and end,
    then start_previous and end_previous will be set to the start and end of
    the most recent tour for a person.  The first time through,
    start_previous and end_previous are undefined, so make sure to protect
    with a tour_num >= 2 in the variable computation.

    FIXME - fix docstring: tour_segments, tour_segment_col

    Parameters
    ----------
    tours : DataFrame
        DataFrame of tours containing tour attributes, as well as a person_id
        column to define the nth tour for each person.
    persons_merged : DataFrame
        DataFrame of persons containing attributes referenced by expressions in spec
    alts : DataFrame
        DataFrame of alternatives which represent time slots.  Will be passed to
        interaction_simulate in batches for each nth tour.
    spec : DataFrame
        The spec which will be passed to interaction_simulate.
        (or dict of specs keyed on tour_type if tour_types is not None)
    model_settings : dict

    Returns
    -------
    choices : Series
        A Series of choices where the index is the index of the tours
        DataFrame and the values are the index of the alts DataFrame.
    timetable : TimeTable
        persons timetable updated with tours (caller should replace_table for it to persist)
    """

    trace_label = tracing.extend_trace_label(trace_label, "vectorize_tour_scheduling")

    assert len(tours.index) > 0
    assert "tour_num" in tours.columns
    assert "tour_type" in tours.columns

    # tours must be scheduled in increasing trip_num order
    # second trip of type must be in group immediately following first
    # this ought to have been ensured when tours are created (tour_frequency.process_tours)
    choice_list = []

    # keep a series of the the most recent tours for each person
    # initialize with first trip from alts
    previous_tour_by_personid = pd.Series(alts.index[0], index=tours.person_id.unique())

    timetable_window_id_col = "person_id"
    tour_owner_id_col = "person_id"
    should_compute_logsums = "LOGSUM_SETTINGS" in model_settings

    assert isinstance(tour_segments, dict)

    # no more than one tour per person per call to schedule_tours
    # tours must be scheduled in increasing trip_num order
    # second trip of type must be in group immediately following first
    # segregate scheduling by tour_type if multiple specs passed in dict keyed by tour_type

    for tour_num, nth_tours in tours.groupby("tour_num", sort=True):
        tour_trace_label = tracing.extend_trace_label(trace_label, f"tour_{tour_num}")
        tour_chunk_tag = tracing.extend_trace_label(
            trace_label, f"tour_{1 if tour_num == 1 else 'n'}"
        )

        if tour_segment_col is not None:
            for tour_segment_name, tour_segment_info in tour_segments.items():
                segment_trace_label = tracing.extend_trace_label(
                    tour_trace_label, tour_segment_name
                )
                segment_chunk_tag = tracing.extend_trace_label(
                    tour_chunk_tag, tour_segment_name
                )

                # assume segmentation of spec and coefficients are aligned
                spec_segment_name = tour_segment_info.get("spec_segment_name")
                # assume logsum segmentation is same as tours
                logsum_tour_purpose = (
                    tour_segment_name if should_compute_logsums else None
                )

                nth_tours_in_segment = nth_tours[
                    nth_tours[tour_segment_col] == tour_segment_name
                ]
                if nth_tours_in_segment.empty:
                    logger.info("skipping empty segment %s" % tour_segment_name)
                    continue

                if RUN_ALTS_PREPROCESSOR_BEFORE_MERGE:
                    locals_dict = {}
                    alts = run_alts_preprocessor(
                        state,
                        model_settings,
                        alts,
                        spec_segment_name,
                        locals_dict,
                        tour_trace_label,
                    )

                choices = schedule_tours(
                    state,
                    nth_tours_in_segment,
                    persons_merged,
                    alts,
                    spec=tour_segment_info["spec"],
                    logsum_tour_purpose=logsum_tour_purpose,
                    model_settings=model_settings,
                    timetable=timetable,
                    timetable_window_id_col=timetable_window_id_col,
                    previous_tour=previous_tour_by_personid,
                    tour_owner_id_col=tour_owner_id_col,
                    estimator=tour_segment_info.get("estimator"),
                    chunk_size=chunk_size,
                    tour_trace_label=segment_trace_label,
                    tour_chunk_tag=segment_chunk_tag,
                    sharrow_skip=tour_segment_info.get("sharrow_skip"),
                )

                choice_list.append(choices)

        else:
            # MTC non_mandatory_tours are not segmented by tour_purpose and do not require logsums
            # FIXME should support logsums?

            assert (
                not should_compute_logsums
            ), "logsums for unsegmented spec not implemented because not currently needed"
            assert tour_segments.get("spec_segment_name") is None

            choices = schedule_tours(
                state,
                nth_tours,
                persons_merged,
                alts,
                spec=tour_segments["spec"],
                logsum_tour_purpose=None,
                model_settings=model_settings,
                timetable=timetable,
                timetable_window_id_col=timetable_window_id_col,
                previous_tour=previous_tour_by_personid,
                tour_owner_id_col=tour_owner_id_col,
                estimator=tour_segments.get("estimator"),
                chunk_size=chunk_size,
                tour_trace_label=tour_trace_label,
                tour_chunk_tag=tour_chunk_tag,
                sharrow_skip=tour_segments.get("sharrow_skip"),
            )

            choice_list.append(choices)

    choices = pd.concat(choice_list)
    return choices


def vectorize_subtour_scheduling(
    state: workflow.State,
    parent_tours,
    subtours,
    persons_merged,
    alts,
    spec,
    model_settings,
    estimator,
    chunk_size=0,
    trace_label=None,
    sharrow_skip=False,
):
    """
    Like vectorize_tour_scheduling but specifically for atwork subtours

    subtours have a few peculiarities necessitating separate treatment:

    Timetable has to be initialized to set all timeperiods outside parent tour footprint as
    unavailable. So atwork subtour timewindows are limited to the footprint of the parent work
    tour. And parent_tour_id' column of tours is used instead of parent_id as timetable row_id.

    Parameters
    ----------
    parent_tours : DataFrame
        parent tours of the subtours (because we need to know the tdd of the parent tour to
        assign_subtour_mask of timetable indexed by parent_tour id
    subtours : DataFrame
        atwork subtours to schedule
    persons_merged : DataFrame
        DataFrame of persons containing attributes referenced by expressions in spec
    alts : DataFrame
        DataFrame of alternatives which represent time slots.  Will be passed to
        interaction_simulate in batches for each nth tour.
    spec : DataFrame
        The spec which will be passed to interaction_simulate.
        (all subtours share same spec regardless of subtour type)
    model_settings : dict
    chunk_size
    trace_label

    Returns
    -------
    choices : Series
        A Series of choices where the index is the index of the subtours
        DataFrame and the values are the index of the alts DataFrame.
    """
    if not trace_label:
        trace_label = "vectorize_non_mandatory_tour_scheduling"

    assert len(subtours.index) > 0
    assert "tour_num" in subtours.columns
    assert "tour_type" in subtours.columns

    timetable_window_id_col = "parent_tour_id"
    tour_owner_id_col = "parent_tour_id"
    logsum_tour_purpose = None  # FIXME logsums not currently supported

    # timetable with a window for each parent tour
    parent_tour_windows = tt.create_timetable_windows(parent_tours, alts)
    timetable = tt.TimeTable(parent_tour_windows, alts)

    # mask the periods outside parent tour footprint
    timetable.assign_subtour_mask(parent_tours.tour_id, parent_tours.tdd)

    # print timetable.windows
    """
    [[7 7 7 0 0 0 0 0 0 0 0 7 7 7 7 7 7 7 7 7 7]
     [7 0 0 0 0 0 7 7 7 7 7 7 7 7 7 7 7 7 7 7 7]
     [7 7 7 7 7 0 0 0 0 0 0 0 0 0 0 7 7 7 7 7 7]
     [7 7 0 0 0 0 0 0 0 7 7 7 7 7 7 7 7 7 7 7 7]]
    """

    choice_list = []

    # keep a series of the the most recent tours for each person
    # initialize with first trip from alts
    previous_tour_by_parent_tour_id = pd.Series(
        alts.index[0], index=subtours["parent_tour_id"].unique()
    )

    # tours must be scheduled in increasing trip_num order
    # second trip of type must be in group immediately following first
    # this ought to have been ensured when tours are created (tour_frequency.process_tours)

    for tour_num, nth_tours in subtours.groupby("tour_num", sort=True):
        tour_trace_label = tracing.extend_trace_label(trace_label, f"tour_{tour_num}")
        tour_chunk_tag = tracing.extend_trace_label(
            trace_label, f"tour_{1 if tour_num == 1 else 'n'}"
        )

        # no more than one tour per timetable window per call to schedule_tours
        assert not nth_tours.parent_tour_id.duplicated().any()

        choices = schedule_tours(
            state,
            nth_tours,
            persons_merged,
            alts,
            spec,
            logsum_tour_purpose,
            model_settings,
            timetable,
            timetable_window_id_col,
            previous_tour_by_parent_tour_id,
            tour_owner_id_col,
            estimator,
            state.settings.chunk_size,
            tour_trace_label,
            tour_chunk_tag,
            sharrow_skip=sharrow_skip,
        )

        choice_list.append(choices)

    choices = pd.concat(choice_list)

    # print "\nfinal timetable.windows\n%s" % timetable.windows
    """
    [[7 7 7 0 0 0 0 2 7 7 4 7 7 7 7 7 7 7 7 7 7]
     [7 0 2 7 4 0 7 7 7 7 7 7 7 7 7 7 7 7 7 7 7]
     [7 7 7 7 7 2 4 0 0 0 0 0 0 0 0 7 7 7 7 7 7]
     [7 7 0 2 7 7 4 0 0 7 7 7 7 7 7 7 7 7 7 7 7]]
    """
    # we dont need to call replace_table() for this nonce timetable
    # because subtours are occuring during persons timetable scheduled time

    return choices


def build_joint_tour_timetables(
    joint_tours, joint_tour_participants, persons_timetable, alts
):
    # timetable with a window for each joint tour
    joint_tour_windows_df = tt.create_timetable_windows(joint_tours, alts)
    joint_tour_timetable = tt.TimeTable(joint_tour_windows_df, alts)

    for participant_num, nth_participants in joint_tour_participants.groupby(
        "participant_num", sort=True
    ):
        # nth_participant windows from persons_timetable
        participant_windows = persons_timetable.slice_windows_by_row_id(
            nth_participants.person_id
        )

        # assign them joint_tour_timetable
        joint_tour_timetable.assign_footprints(
            nth_participants.tour_id, participant_windows
        )

    return joint_tour_timetable


def vectorize_joint_tour_scheduling(
    state: workflow.State,
    joint_tours,
    joint_tour_participants,
    persons_merged,
    alts,
    persons_timetable,
    spec,
    model_settings,
    estimator,
    chunk_size=0,
    trace_label=None,
    sharrow_skip=False,
):
    """
    Like vectorize_tour_scheduling but specifically for joint tours

    joint tours have a few peculiarities necessitating separate treatment:

    Timetable has to be initialized to set all timeperiods...

    Parameters
    ----------
    tours : DataFrame
        DataFrame of tours containing tour attributes, as well as a person_id
        column to define the nth tour for each person.
    persons_merged : DataFrame
        DataFrame of persons containing attributes referenced by expressions in spec
    alts : DataFrame
        DataFrame of alternatives which represent time slots.  Will be passed to
        interaction_simulate in batches for each nth tour.
    spec : DataFrame
        The spec which will be passed to interaction_simulate.
        (or dict of specs keyed on tour_type if tour_types is not None)
    model_settings : dict

    Returns
    -------
    choices : Series
        A Series of choices where the index is the index of the tours
        DataFrame and the values are the index of the alts DataFrame.
    persons_timetable : TimeTable
        timetable updated with joint tours (caller should replace_table for it to persist)
    """

    trace_label = tracing.extend_trace_label(
        trace_label, "vectorize_joint_tour_scheduling"
    )

    assert len(joint_tours.index) > 0
    assert "tour_num" in joint_tours.columns
    assert "tour_type" in joint_tours.columns

    timetable_window_id_col = None
    tour_owner_id_col = "household_id"
    logsum_tour_purpose = None  # FIXME logsums not currently supported

    choice_list = []

    # keep a series of the the most recent tours for each person
    # initialize with first trip from alts
    previous_tour_by_householdid = pd.Series(
        alts.index[0], index=joint_tours.household_id.unique()
    )

    # tours must be scheduled in increasing trip_num order
    # second trip of type must be in group immediately following first
    # this ought to have been ensured when tours are created (tour_frequency.process_tours)

    # print "participant windows before scheduling\n%s" % \
    #     persons_timetable.slice_windows_by_row_id(joint_tour_participants.person_id)

    for tour_num, nth_tours in joint_tours.groupby("tour_num", sort=True):
        tour_trace_label = tracing.extend_trace_label(trace_label, f"tour_{tour_num}")
        tour_chunk_tag = tracing.extend_trace_label(
            trace_label, f"tour_{1 if tour_num == 1 else 'n'}"
        )

        # no more than one tour per household per call to schedule_tours
        assert not nth_tours.household_id.duplicated().any()

        nth_participants = joint_tour_participants[
            joint_tour_participants.tour_id.isin(nth_tours.index)
        ]

        timetable = build_joint_tour_timetables(
            nth_tours, nth_participants, persons_timetable, alts
        )

        choices = schedule_tours(
            state,
            nth_tours,
            persons_merged,
            alts,
            spec,
            logsum_tour_purpose,
            model_settings,
            timetable,
            timetable_window_id_col,
            previous_tour_by_householdid,
            tour_owner_id_col,
            estimator,
            chunk_size,
            tour_trace_label,
            tour_chunk_tag,
            sharrow_skip=sharrow_skip,
        )

        # - update timetables of all joint tour participants
        persons_timetable.assign(
            nth_participants.person_id, reindex(choices, nth_participants.tour_id)
        )

        choice_list.append(choices)

    choices = pd.concat(choice_list)

    return choices<|MERGE_RESOLUTION|>--- conflicted
+++ resolved
@@ -344,26 +344,11 @@
     assert "out_period" not in alt_tdd
     assert "in_period" not in alt_tdd
 
-<<<<<<< HEAD
-    # FIXME:MEMORY
-    #  These two lines each generate a massive array of strings,
-    #  using a bunch of RAM and slowing things down.
-    time_cat_type = pd.api.types.CategoricalDtype(
-        list(OrderedDict.fromkeys(network_los.skim_time_periods["labels"])),
-        ordered=True,
-    )
-    alt_tdd["out_period"] = network_los.skim_time_period_label(alt_tdd["start"]).astype(
-        time_cat_type
-    )
-    alt_tdd["in_period"] = network_los.skim_time_period_label(alt_tdd["end"]).astype(
-        time_cat_type
-=======
     alt_tdd["out_period"] = network_los.skim_time_period_label(
         alt_tdd["start"], as_cat=True
     )
     alt_tdd["in_period"] = network_los.skim_time_period_label(
         alt_tdd["end"], as_cat=True
->>>>>>> 2ff39b88
     )
 
     alt_tdd["duration"] = alt_tdd["end"] - alt_tdd["start"]
