# ActivitySim
# See full license in LICENSE.txt.
import logging

import numpy as np
import pandas as pd

from activitysim.core.util import reindex
<<<<<<< HEAD
=======
from activitysim.abm.models.util.canonical_ids import set_tour_index
>>>>>>> 737a93f1

logger = logging.getLogger(__name__)


def create_tours(tour_counts, tour_category, parent_col='person_id'):
    """
    This method processes the tour_frequency column that comes
    out of the model of the same name and turns into a DataFrame that
    represents the tours that were generated

    Parameters
    ----------
    tour_counts: DataFrame
        table specifying how many tours of each type to create
        one row per person (or parent_tour for atwork subtours)
        one (int) column per tour_type, with number of tours to create
    tour_category : str
        one of 'mandatory', 'non_mandatory', 'atwork', or 'joint'

    Returns
    -------
    tours : pandas.DataFrame
        An example of a tours DataFrame is supplied as a comment in the
        source code - it has an index which is a unique tour identifier,
        a person_id column, and a tour type column which comes from the
        column names of the alternatives DataFrame supplied above.

        tours.tour_type       - tour type (e.g. school, work, shopping, eat)
        tours.tour_type_num   - if there are two 'school' type tours, they will be numbered 1 and 2
        tours.tour_type_count - number of tours of tour_type parent has (parent's max tour_type_num)
        tours.tour_num        - index of tour (of any type) for parent
        tours.tour_count      - number of tours of any type) for parent (parent's max tour_num)
        tours.tour_category   - one of 'mandatory', 'non_mandatory', 'atwork', or 'joint'
    """

    # FIXME - document requirement to ensure adjacent tour_type_nums in tour_num order

    """
               alt1       alt2     alt3
    <parent_col>
    2588676       2         0         0
    2588677       1         1         0
    """

    # reformat with the columns given below
    tours = tour_counts.stack().reset_index()
    tours.columns = [parent_col, "tour_type", "tour_type_count"]

    """
        <parent_col> tour_type  tour_type_count
    0     2588676    alt1           2
    1     2588676    alt2           0
    2     2588676    alt3           0
    3     2588676    alt1           1
    4     2588677    alt2           1
    5     2588677    alt3           0

    parent_col is the index from non_mandatory_tour_frequency
    tour_type is the column name from non_mandatory_tour_frequency_alts
    tour_type_count is the count value of the tour's chosen alt's tour_type from alts table
    """

    # now do a repeat and a take, so if you have two trips of given type you
    # now have two rows, and zero trips yields zero rows
    tours = tours.take(np.repeat(tours.index.values, tours.tour_type_count.values))

    grouped = tours.groupby([parent_col, 'tour_type'])
    tours['tour_type_num'] = grouped.cumcount() + 1
    tours['tour_type_count'] = tours['tour_type_num'] + grouped.cumcount(ascending=False)

    grouped = tours.groupby(parent_col)
    tours['tour_num'] = grouped.cumcount() + 1
    tours['tour_count'] = tours['tour_num'] + grouped.cumcount(ascending=False)

    """
        <parent_col> tour_type  tour_type_num  tour_type_count tour_num  tour_count
    0     2588676       alt1           1           2               1         4
    0     2588676       alt1           2           2               2         4
    0     2588676       alt2           1           1               3         4
    0     2588676       alt3           1           1               4         4
    """

    # set these here to ensure consistency across different tour categories
    assert tour_category in ['mandatory', 'non_mandatory', 'atwork', 'joint']
    tours['tour_category'] = tour_category

    # for joint tours, the correct number will be filled in after participation step
    tours['number_of_participants'] = 1

    # index is arbitrary but don't want any duplicates in index
    tours.reset_index(drop=True, inplace=True)

    return tours


def process_tours(tour_frequency, tour_frequency_alts, tour_category, parent_col='person_id'):
    """
    This method processes the tour_frequency column that comes
    out of the model of the same name and turns into a DataFrame that
    represents the tours that were generated

    Parameters
    ----------
    tour_frequency: Series
        A series which has <parent_col> as the index and the chosen alternative
        index as the value
    tour_frequency_alts: DataFrame
        A DataFrame which has as a unique index which relates to the values
        in the series above typically includes columns which are named for trip
        purposes with values which are counts for that trip purpose.  Example
        trip purposes include escort, shopping, othmaint, othdiscr, eatout,
        social, etc.  A row would be an alternative which might be to take
        one shopping trip and zero trips of other purposes, etc.
    tour_category : str
        one of 'mandatory', 'non_mandatory', 'atwork', or 'joint'
    parent_col: str
        the name of the index (parent_tour_id for atwork subtours, otherwise person_id)

    Returns
    -------
    tours : pandas.DataFrame
        An example of a tours DataFrame is supplied as a comment in the
        source code - it has an index which is a unique tour identifier,
        a person_id column, and a tour type column which comes from the
        column names of the alternatives DataFrame supplied above.

        tours.tour_type       - tour type (e.g. school, work, shopping, eat)
        tours.tour_type_num   - if there are two 'school' type tours, they will be numbered 1 and 2
        tours.tour_type_count - number of tours of tour_type parent has (parent's max tour_type_num)
        tours.tour_num        - index of tour (of any type) for parent
        tours.tour_count      - number of tours of any type) for parent (parent's max tour_num)
        tours.tour_category   - one of 'mandatory', 'non_mandatory', 'atwork', or 'joint'
    """

    # FIXME - document requirement to ensure adjacent tour_type_nums in tour_num order

    # get the actual alternatives for each person - have to go back to the
    # non_mandatory_tour_frequency_alts dataframe to get this - the choice
    # above just stored the index values for the chosen alts
    tour_counts = tour_frequency_alts.loc[tour_frequency]

    # assign person ids to the index
    tour_counts.index = tour_frequency.index

    """
               alt1       alt2     alt3
    <parent_col>
    2588676       2         0         0
    2588677       1         1         0
    """

    tours = create_tours(tour_counts, tour_category, parent_col)

    return tours


def process_mandatory_tours(persons, mandatory_tour_frequency_alts):
    """
    This method processes the mandatory_tour_frequency column that comes out of
    the model of the same name and turns into a DataFrame that represents the
    mandatory tours that were generated

    Parameters
    ----------
    persons : DataFrame
        Persons is a DataFrame which has a column call
        mandatory_tour_frequency (which came out of the mandatory tour
        frequency model) and a column is_worker which indicates the person's
        worker status.  The only valid values of the mandatory_tour_frequency
        column to take are "work1", "work2", "school1", "school2" and
        "work_and_school"

    Returns
    -------
    tours : DataFrame
        An example of a tours DataFrame is supplied as a comment in the
        source code - it has an index which is a tour identifier, a person_id
        column, a tour_type column which is "work" or "school" and a tour_num
        column which is set to 1 or 2 depending whether it is the first or
        second mandatory tour made by the person.  The logic for whether the
        work or school tour comes first given a "work_and_school" choice
        depends on the is_worker column: work tours first for workers, second for non-workers
    """

    person_columns = ['mandatory_tour_frequency', 'is_worker',
                      'school_zone_id', 'workplace_zone_id', 'home_zone_id', 'household_id']
    assert not persons.mandatory_tour_frequency.isnull().any()

    tours = process_tours(persons.mandatory_tour_frequency.dropna(),
                          mandatory_tour_frequency_alts,
                          tour_category='mandatory')

    tours_merged = pd.merge(tours[['person_id', 'tour_type']],
                            persons[person_columns],
                            left_on='person_id', right_index=True)

    # by default work tours are first for work_and_school tours
    # swap tour_nums for non-workers so school tour is 1 and work is 2
    work_and_school_and_student = \
        (tours_merged.mandatory_tour_frequency == 'work_and_school') & ~tours_merged.is_worker

    tours.tour_num = tours.tour_num.where(~work_and_school_and_student, 3 - tours.tour_num)

    # work tours destination is workplace_zone_id, school tours destination is school_zone_id
    tours['destination'] = \
        tours_merged.workplace_zone_id.where((tours_merged.tour_type == 'work'), tours_merged.school_zone_id)

    tours['origin'] = tours_merged.home_zone_id

    tours['household_id'] = tours_merged.household_id

    # assign stable (predictable) tour_id
    set_tour_index(tours)

    """
               person_id tour_type  tour_type_count  tour_type_num  tour_num  tour_count
    tour_id
    12413245      827549    school                2              1         1           2
    12413244      827549    school                2              2         2           2
    12413264      827550      work                1              1         1           2
    12413266      827550    school                1              1         2           2
    ...
               tour_category  destination   household_id
                   mandatory          102         103992
                   mandatory          102         103992
                   mandatory            9         103992
                   mandatory          102         103992
    """
    return tours


def process_non_mandatory_tours(persons, tour_counts):
    """
    This method processes the non_mandatory_tour_frequency column that comes
    out of the model of the same name and turns into a DataFrame that
    represents the non mandatory tours that were generated

    Parameters
    ----------
    persons: pandas.DataFrame
        persons table containing a non_mandatory_tour_frequency column
        which has the index of the chosen alternative as the value
    non_mandatory_tour_frequency_alts: DataFrame
        A DataFrame which has as a unique index which relates to the values
        in the series above typically includes columns which are named for trip
        purposes with values which are counts for that trip purpose.  Example
        trip purposes include escort, shopping, othmaint, othdiscr, eatout,
        social, etc.  A row would be an alternative which might be to take
        one shopping trip and zero trips of other purposes, etc.

    Returns
    -------
    tours : DataFrame
        An example of a tours DataFrame is supplied as a comment in the
        source code - it has an index which is a unique tour identifier,
        a person_id column, and a tour type column which comes from the
        column names of the alternatives DataFrame supplied above.
    """

    tours = create_tours(tour_counts, tour_category='non_mandatory')

    tours['household_id'] = reindex(persons.household_id, tours.person_id)
    tours['origin'] = reindex(persons.home_zone_id, tours.person_id)

    # assign stable (predictable) tour_id
    set_tour_index(tours)

    """
               person_id tour_type  tour_type_count  tour_type_num  tour_num   tour_count
    tour_id
    17008286     1133885  shopping                1              1         1            3
    17008283     1133885  othmaint                1              1         2            3
    17008282     1133885  othdiscr                1              1         3            3
    ...
               tour_category

               non_mandatory
               non_mandatory
               non_mandatory
    """

    return tours


def process_atwork_subtours(work_tours, atwork_subtour_frequency_alts):

    """
    This method processes the atwork_subtour_frequency column that comes
    out of the model of the same name and turns into a DataFrame that
    represents the subtours tours that were generated

    Parameters
    ----------
    work_tours: DataFrame
        A series which has parent work tour tour_id as the index and
        columns with person_id and atwork_subtour_frequency.
    atwork_subtour_frequency_alts: DataFrame
        A DataFrame which has as a unique index with atwork_subtour_frequency values
        and frequency counts for the subtours to be generated for that choice

    Returns
    -------
    tours : DataFrame
        An example of a tours DataFrame is supplied as a comment in the
        source code - it has an index which is a unique tour identifier,
        a person_id column, and a tour type column which comes from the
        column names of the alternatives DataFrame supplied above.
    """

    # print atwork_subtour_frequency_alts
    """
                  eat  business  maint
    alt
    no_subtours     0         0      0
    eat             1         0      0
    business1       0         1      0
    maint           0         0      1
    business2       0         2      0
    eat_business    1         1      0
    """

    parent_col = 'parent_tour_id'
    tours = process_tours(work_tours.atwork_subtour_frequency.dropna(),
                          atwork_subtour_frequency_alts,
                          tour_category='atwork',
                          parent_col=parent_col)

    # print tours
    """
               parent_tour_id tour_type  tour_type_count  tour_type_num  tour_num  tour_count
    tour_id
    77147972         77147984       eat                1              1         1           2
    77401056         77147984     maint                1              1         2           2
    80893007         80893019       eat                1              1         1           1

              tour_category
                     atwork
                     atwork
                     atwork
    """

    # merge fields from parent work_tours (note parent tour destination becomes subtour origin)
    work_tours = work_tours[['person_id', 'household_id', 'tour_num', 'destination']]
    work_tours.rename(columns={'tour_num': 'parent_tour_num',
                               'destination': 'origin'}, inplace=True)
    tours = pd.merge(tours, work_tours, left_on=parent_col, right_index=True)

    # assign stable (predictable) tour_id
    set_tour_index(tours, parent_tour_num_col='parent_tour_num')

    """
               person_id tour_type  tour_type_count  tour_type_num  tour_num  tour_count
    tour_id
    77147972     5143198       eat                1              1         1           2
    77401056     5143198     maint                1              1         2           2
    80893007     5392867       eat                1              1         1           1

              tour_category   parent_tour_id  household_id
                     atwork         77147984       1625435
                     atwork         77147984       1625435
                     atwork         80893019       2135503
    """

    # don't need this once we have computed index
    del tours['parent_tour_num']

    return tours


def process_joint_tours(joint_tour_frequency, joint_tour_frequency_alts, point_persons):
    """
    This method processes the joint_tour_frequency column that comes out of
    the model of the same name and turns into a DataFrame that represents the
    joint tours that were generated

    Parameters
    ----------
    joint_tour_frequency : pandas.Series
        household joint_tour_frequency (which came out of the joint tour frequency model)
        indexed by household_id
    joint_tour_frequency_alts: DataFrame
        A DataFrame which has as a unique index with joint_tour_frequency values
        and frequency counts for the tours to be generated for that choice
    point_persons : pandas DataFrame
        table with columns for (at least) person_ids and home_zone_id indexed by household_id

    Returns
    -------
    tours : DataFrame
        An example of a tours DataFrame is supplied as a comment in the
        source code - it has an index which is a tour identifier, a household_id
        column, a tour_type column and tour_type_num and tour_num columns
        which is set to 1 or 2 depending whether it is the first or second joint tour
        made by the household.
    """

    assert not joint_tour_frequency.isnull().any()

    tours = process_tours(joint_tour_frequency.dropna(),
                          joint_tour_frequency_alts,
                          tour_category='joint',
                          parent_col='household_id')

    assert not tours.index.duplicated().any()
    assert point_persons.index.name == 'household_id'

    # - assign a temp point person to tour so we can create stable index
    tours['person_id'] = reindex(point_persons.person_id, tours.household_id)
    tours['origin'] = reindex(point_persons.home_zone_id, tours.household_id)

    # assign stable (predictable) tour_id
    set_tour_index(tours, is_joint=True)

    """
                   household_id tour_type  tour_type_count  tour_type_num  tour_num  tour_count
    tour_id
    3209530              320953      disc                1              1         1           2
    3209531              320953      disc                2              2         2           2
    23267026            2326702      shop                1              1         1           1
    17978574            1797857      main                1              1         1           1

                   tour_category  tour_category_id  person_id
    3209530                joint                 4     577234
    3209531                joint                 4     577234
    23267026               joint                 4    1742708
    17978574               joint                 4    5143198
    """
    return tours<|MERGE_RESOLUTION|>--- conflicted
+++ resolved
@@ -6,10 +6,7 @@
 import pandas as pd
 
 from activitysim.core.util import reindex
-<<<<<<< HEAD
-=======
 from activitysim.abm.models.util.canonical_ids import set_tour_index
->>>>>>> 737a93f1
 
 logger = logging.getLogger(__name__)
 
