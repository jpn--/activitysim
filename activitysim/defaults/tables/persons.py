import numpy as np
import orca
import pandas as pd

from activitysim.activitysim import other_than
from activitysim.util import reindex


<<<<<<< HEAD
# this caches things so you don't have to read in the file from disk again
@sim.table(cache=True)
def persons_internal(store, settings, households):
=======
@orca.table(cache=True)
def persons(store, settings, households):
>>>>>>> fe0e29dc
    df = store["persons"]

    if "households_sample_size" in settings:
        # keep all persons in the sampled households
        df = df[df.household_id.isin(households.index)]

    return df


# this caches all the columns that are computed on the persons table
@sim.table(cache=True)
def persons(persons_internal):
    return persons_internal.to_frame()


# this is the placeholder for all the columns to update after the
# school location choice model
@sim.table()
def persons_school(persons):
    return pd.DataFrame(index=persons.index)


# this is the placeholder for all the columns to update after the
# workplace location choice model
@sim.table()
def persons_workplace(persons):
    return pd.DataFrame(index=persons.index)


# this is the placeholder for all the columns to update after the
# non-mandatory tour frequency model
@sim.table()
def persons_nmtf(persons):
    return pd.DataFrame(index=persons.index)


# another common merge for persons
@orca.table()
def persons_merged(persons, households, land_use, accessibility):
    return orca.merge_tables(persons.name, tables=[
        persons, households, land_use, accessibility])


@orca.column("persons")
def age_16_to_19(persons):
    return persons.to_frame(["age"]).eval("16 <= age <= 19")


@orca.column("persons")
def age_16_p(persons):
    return persons.to_frame(["age"]).eval("16 <= age")


@orca.column("persons")
def adult(persons):
    return persons.to_frame(["age"]).eval("18 <= age")


<<<<<<< HEAD
@sim.column("persons", cache=True)
=======
@orca.column("persons")
>>>>>>> fe0e29dc
def cdap_activity(set_random_seed, persons):
    # return a default until it gets filled in by the model
    return pd.Series(np.random.randint(3, size=len(persons)),
                     index=persons.index).map({0: 'Mandatory',
                                               1: 'NonMandatory',
                                               2: 'Home'})



# FIXME - these are my "placeholder" for joint trip generation
# number of joint shopping tours
@orca.column("persons")
def num_shop_j(persons):
    return pd.Series(0, persons.index)


# FIXME - these are my "placeholder" for joint trip generation
# number of joint shopping tours
@orca.column("persons")
def num_main_j(persons):
    return pd.Series(0, persons.index)


# FIXME - these are my "placeholder" for joint trip generation
# number of joint shopping tours
@orca.column("persons")
def num_eat_j(persons):
    return pd.Series(0, persons.index)


# FIXME - these are my "placeholder" for joint trip generation
# number of joint shopping tours
@orca.column("persons")
def num_visi_j(persons):
    return pd.Series(0, persons.index)


# FIXME - these are my "placeholder" for joint trip generation
# number of joint shopping tours
@orca.column("persons")
def num_disc_j(persons):
    return pd.Series(0, persons.index)


@orca.column("persons")
def num_joint_tours(persons):
    return persons.num_shop_j + persons.num_main_j + persons.num_eat_j +\
        persons.num_visi_j + persons.num_disc_j


@orca.column("persons")
def male(persons):
    return persons.sex == 1


@orca.column("persons")
def female(persons):
    return persons.sex == 1


<<<<<<< HEAD
@sim.column("persons_nmtf")
=======
@orca.column("persons")
>>>>>>> fe0e29dc
def num_escort_tours(persons, non_mandatory_tours):
    nmt = non_mandatory_tours.to_frame()
    return nmt[nmt.tour_type == "escort"].groupby("person_id").size()\
        .reindex(persons.index).fillna(0)


<<<<<<< HEAD
@sim.column("persons_nmtf")
=======
@orca.column("persons")
>>>>>>> fe0e29dc
def num_non_escort_tours(persons, non_mandatory_tours):
    nmt = non_mandatory_tours.to_frame()
    return nmt[nmt.tour_type != "escort"].groupby("person_id").size()\
        .reindex(persons.index).fillna(0)


# count the number of mandatory tours for each person
@orca.column("persons")
def num_mand(persons):
    if "mandatory_tour_frequency" not in persons.columns:
        return pd.Series(0, index=persons.index)

    s = persons.mandatory_tour_frequency.map({
        "work1": 1,
        "work2": 2,
        "school1": 1,
        "school2": 2,
        "work_and_school": 2
    }, na_action='ignore')
    return s.fillna(0)


@orca.column("persons")
def work_and_school_and_worker(persons):
    if "mandatory_tour_frequency" not in persons.columns:
        return pd.Series(0, index=persons.index)

    s = (persons.mandatory_tour_frequency == "work_and_school").\
        reindex(persons.index).fillna(False)

    return s & persons.is_worker


@orca.column("persons")
def work_and_school_and_student(persons):
    if "mandatory_tour_frequency" not in persons.columns:
        return pd.Series(0, index=persons.index)

    s = (persons.mandatory_tour_frequency == "work_and_school").\
        reindex(persons.index).fillna(False)

    return s & persons.is_student


# FIXME now totally sure what this is but it's used in non mandatory tour
# FIXME generation and probably has to do with remaining unscheduled time
@orca.column('persons')
def max_window(persons):
    return pd.Series(0, persons.index)


# convert employment categories to string descriptors
@orca.column("persons")
def employed_cat(persons, settings):
    return persons.pemploy.map(settings["employment_map"])


# convert student categories to string descriptors
@orca.column("persons")
def student_cat(persons, settings):
    return persons.pstudent.map(settings["student_map"])


# convert person type categories to string descriptors
@orca.column("persons")
def ptype_cat(persons, settings):
    return persons.ptype.map(settings["person_type_map"])


# borrowing these definitions from the original code
@orca.column("persons")
def student_is_employed(persons):
    return (persons.ptype_cat.isin(['university', 'driving']) &
            persons.employed_cat.isin(['full', 'part']))


@orca.column("persons")
def nonstudent_to_school(persons):
    return (persons.ptype_cat.isin(['full', 'part', 'nonwork', 'retired']) &
            persons.student_cat.isin(['grade_or_high', 'college']))


@orca.column("persons")
def under16_not_at_school(persons):
    return (persons.ptype_cat.isin(["school", "preschool"]) &
            persons.cdap_activity.isin(["N", "H"]))


@orca.column("persons")
def is_worker(persons):
    return persons.employed_cat.isin(['full', 'part'])


@orca.column("persons")
def is_student(persons):
    return persons.student_cat.isin(['grade_or_high', 'college'])


@orca.column("persons")
def is_gradeschool(persons, settings):
    return (persons.student_cat == "grade_or_high") & \
           (persons.age <= settings['grade_school_max_age'])


@orca.column("persons")
def is_highschool(persons, settings):
    return (persons.student_cat == "grade_or_high") & \
           (persons.age > settings['grade_school_max_age'])


@orca.column("persons")
def is_university(persons):
    return persons.student_cat == "university"


<<<<<<< HEAD
@sim.column("persons")
=======
@orca.column("persons")
def workplace_taz(persons):
    return pd.Series(1, persons.index)


@orca.column("persons")
>>>>>>> fe0e29dc
def home_taz(households, persons):
    return reindex(households.home_taz, persons.household_id)


<<<<<<< HEAD
# this use the distance skims to compute the raw distance to work from home
@sim.column("persons_workplace")
=======
@orca.column("persons")
def school_taz(persons):
    return pd.Series(1, persons.index)


# this use the distance skims to compute the raw distance to work from home
@orca.column("persons")
>>>>>>> fe0e29dc
def distance_to_work(persons, distance_skim):
    return pd.Series(distance_skim.get(persons.home_taz,
                                       persons.workplace_taz),
                     index=persons.index)


# same deal but to school
<<<<<<< HEAD
@sim.column("persons_school")
=======
@orca.column("persons")
>>>>>>> fe0e29dc
def distance_to_school(persons, distance_skim):
    return pd.Series(distance_skim.get(persons.home_taz,
                                       persons.school_taz),
                     index=persons.index)


# similar but this adds the am peak travel time to the pm peak travel time in
# the opposite direction (by car)
<<<<<<< HEAD
@sim.column("persons_workplace")
=======
@orca.column("persons")
>>>>>>> fe0e29dc
def roundtrip_auto_time_to_work(persons, sovam_skim, sovpm_skim):
    return pd.Series(sovam_skim.get(persons.home_taz,
                                    persons.workplace_taz) +
                     sovpm_skim.get(persons.workplace_taz,
                                    persons.home_taz),
                     index=persons.index)


# this adds the am peak travel time to the md peak travel time in
# the opposite direction (by car), assuming students leave school earlier
<<<<<<< HEAD
@sim.column("persons_school")
=======
@orca.column("persons")
>>>>>>> fe0e29dc
def roundtrip_auto_time_to_school(persons, sovam_skim, sovmd_skim):
    return pd.Series(sovam_skim.get(persons.home_taz,
                                    persons.school_taz) +
                     sovmd_skim.get(persons.school_taz,
                                    persons.home_taz),
                     index=persons.index)


<<<<<<< HEAD
@sim.column('persons_workplace')
=======
@orca.column('persons')
>>>>>>> fe0e29dc
def workplace_in_cbd(persons, land_use, settings):
    s = reindex(land_use.area_type, persons.workplace_taz)
    return s < settings['cbd_threshold']


# this is an idiom to grab the person of the specified type and check to see if
# there is 1 or more of that kind of person in each household
def presence_of(ptype, persons, at_home=False):
    if at_home:
        # if at_home, they need to be of given type AND at home
        bools = (persons.ptype_cat == ptype) & (persons.cdap_activity == "H")
    else:
        bools = persons.ptype_cat == ptype

    return other_than(persons.household_id, bools)


@orca.column('persons')
def has_non_worker(persons):
    return presence_of("nonwork", persons)


@orca.column('persons')
def has_retiree(persons):
    return presence_of("retired", persons)


@orca.column('persons')
def has_preschool_kid(persons):
    return presence_of("preschool", persons)


@orca.column('persons')
def has_preschool_kid_at_home(persons):
    return presence_of("preschool", persons, at_home=True)


@orca.column('persons')
def has_driving_kid(persons):
    return presence_of("driving", persons)


@orca.column('persons')
def has_school_kid(persons):
    return presence_of("school", persons)


@orca.column('persons')
def has_school_kid_at_home(persons):
    return presence_of("school", persons, at_home=True)


@orca.column('persons')
def has_full_time(persons):
    return presence_of("full", persons)


@orca.column('persons')
def has_part_time(persons):
    return presence_of("part", persons)


@orca.column('persons')
def has_university(persons):
    return presence_of("university", persons)<|MERGE_RESOLUTION|>--- conflicted
+++ resolved
@@ -6,14 +6,9 @@
 from activitysim.util import reindex
 
 
-<<<<<<< HEAD
 # this caches things so you don't have to read in the file from disk again
-@sim.table(cache=True)
+@orca.table(cache=True)
 def persons_internal(store, settings, households):
-=======
-@orca.table(cache=True)
-def persons(store, settings, households):
->>>>>>> fe0e29dc
     df = store["persons"]
 
     if "households_sample_size" in settings:
@@ -24,28 +19,28 @@
 
 
 # this caches all the columns that are computed on the persons table
-@sim.table(cache=True)
+@orca.table(cache=True)
 def persons(persons_internal):
     return persons_internal.to_frame()
 
 
 # this is the placeholder for all the columns to update after the
 # school location choice model
-@sim.table()
+@orca.table()
 def persons_school(persons):
     return pd.DataFrame(index=persons.index)
 
 
 # this is the placeholder for all the columns to update after the
 # workplace location choice model
-@sim.table()
+@orca.table()
 def persons_workplace(persons):
     return pd.DataFrame(index=persons.index)
 
 
 # this is the placeholder for all the columns to update after the
 # non-mandatory tour frequency model
-@sim.table()
+@orca.table()
 def persons_nmtf(persons):
     return pd.DataFrame(index=persons.index)
 
@@ -72,11 +67,7 @@
     return persons.to_frame(["age"]).eval("18 <= age")
 
 
-<<<<<<< HEAD
-@sim.column("persons", cache=True)
-=======
-@orca.column("persons")
->>>>>>> fe0e29dc
+@orca.column("persons", cache=True)
 def cdap_activity(set_random_seed, persons):
     # return a default until it gets filled in by the model
     return pd.Series(np.random.randint(3, size=len(persons)),
@@ -137,22 +128,14 @@
     return persons.sex == 1
 
 
-<<<<<<< HEAD
-@sim.column("persons_nmtf")
-=======
-@orca.column("persons")
->>>>>>> fe0e29dc
+@orca.column("persons_nmtf")
 def num_escort_tours(persons, non_mandatory_tours):
     nmt = non_mandatory_tours.to_frame()
     return nmt[nmt.tour_type == "escort"].groupby("person_id").size()\
         .reindex(persons.index).fillna(0)
 
 
-<<<<<<< HEAD
-@sim.column("persons_nmtf")
-=======
-@orca.column("persons")
->>>>>>> fe0e29dc
+@orca.column("persons_nmtf")
 def num_non_escort_tours(persons, non_mandatory_tours):
     nmt = non_mandatory_tours.to_frame()
     return nmt[nmt.tour_type != "escort"].groupby("person_id").size()\
@@ -268,32 +251,24 @@
     return persons.student_cat == "university"
 
 
-<<<<<<< HEAD
-@sim.column("persons")
-=======
 @orca.column("persons")
 def workplace_taz(persons):
     return pd.Series(1, persons.index)
 
 
 @orca.column("persons")
->>>>>>> fe0e29dc
 def home_taz(households, persons):
     return reindex(households.home_taz, persons.household_id)
 
 
-<<<<<<< HEAD
 # this use the distance skims to compute the raw distance to work from home
-@sim.column("persons_workplace")
-=======
-@orca.column("persons")
+@orca.column("persons_workplace")
 def school_taz(persons):
     return pd.Series(1, persons.index)
 
 
 # this use the distance skims to compute the raw distance to work from home
 @orca.column("persons")
->>>>>>> fe0e29dc
 def distance_to_work(persons, distance_skim):
     return pd.Series(distance_skim.get(persons.home_taz,
                                        persons.workplace_taz),
@@ -301,11 +276,7 @@
 
 
 # same deal but to school
-<<<<<<< HEAD
-@sim.column("persons_school")
-=======
-@orca.column("persons")
->>>>>>> fe0e29dc
+@orca.column("persons_school")
 def distance_to_school(persons, distance_skim):
     return pd.Series(distance_skim.get(persons.home_taz,
                                        persons.school_taz),
@@ -314,11 +285,7 @@
 
 # similar but this adds the am peak travel time to the pm peak travel time in
 # the opposite direction (by car)
-<<<<<<< HEAD
-@sim.column("persons_workplace")
-=======
-@orca.column("persons")
->>>>>>> fe0e29dc
+@orca.column("persons_workplace")
 def roundtrip_auto_time_to_work(persons, sovam_skim, sovpm_skim):
     return pd.Series(sovam_skim.get(persons.home_taz,
                                     persons.workplace_taz) +
@@ -329,11 +296,7 @@
 
 # this adds the am peak travel time to the md peak travel time in
 # the opposite direction (by car), assuming students leave school earlier
-<<<<<<< HEAD
-@sim.column("persons_school")
-=======
-@orca.column("persons")
->>>>>>> fe0e29dc
+@orca.column("persons_school")
 def roundtrip_auto_time_to_school(persons, sovam_skim, sovmd_skim):
     return pd.Series(sovam_skim.get(persons.home_taz,
                                     persons.school_taz) +
@@ -342,11 +305,7 @@
                      index=persons.index)
 
 
-<<<<<<< HEAD
-@sim.column('persons_workplace')
-=======
-@orca.column('persons')
->>>>>>> fe0e29dc
+@orca.column('persons_workplace')
 def workplace_in_cbd(persons, land_use, settings):
     s = reindex(land_use.area_type, persons.workplace_taz)
     return s < settings['cbd_threshold']
