import os

import openmatrix as omx
import orca

from activitysim import skim

"""
Read in the omx files and create the skim objects
"""


@orca.injectable()
def nonmotskm_omx(data_dir):
    return omx.openFile(os.path.join(data_dir, 'data', "nonmotskm.omx"))


@orca.injectable()
def nonmotskm_matrix(nonmotskm_omx):
    return nonmotskm_omx['DIST']


<<<<<<< HEAD
@sim.injectable(cache=True)
=======
@orca.injectable()
>>>>>>> fe0e29dc
def distance_skim(nonmotskm_matrix):
    return skim.Skim(nonmotskm_matrix, offset=-1)


@orca.injectable()
def sovam_skim(nonmotskm_matrix):
    # FIXME use the right omx file
    return skim.Skim(nonmotskm_matrix, offset=-1)


@orca.injectable()
def sovmd_skim(nonmotskm_matrix):
    # FIXME use the right omx file
    return skim.Skim(nonmotskm_matrix, offset=-1)


@orca.injectable()
def sovpm_skim(nonmotskm_matrix):
    # FIXME use the right omx file
    return skim.Skim(nonmotskm_matrix, offset=-1)


@orca.injectable(cache=True)
def skims():
    skims = skim.Skims()
    # FIXME - this is reusing the same skim as all the different kinds of skims
    for typ in ["SOV_TIME"]:
        """, "SOVTOLL_TIME", "HOV2_TIME", "HOV2TOLL_TIME",
                "SOV_DIST", "SOVTOLL_DIST", "HOV2_DIST", "HOV2TOLL_DIST",
                "SOV_BTOLL", "SOVTOLL_BTOLL", "HOV2_BTOLL", "HOV2TOLL_BTOLL",
                "SOVTOLL_VTOLL", "HOV2TOLL_VTOLL",

                "WLK_LOC_WLK_TOTIVT", "WLK_LOC_WLK_IWAIT", "WLK_LOC_WLK_XWAIT",
                "WLK_LOC_WLK_BOARDS", "WLK_LOC_WLK_WAUX", "WLK_LOC_WLK_FAR",

                "WLK_LRF_WLK_FERRYIVT", "WLK_LRF_WLK_KEYIVT",
                "WLK_LRF_WLK_TOTIVT", "WLK_LRF_WLK_IWAIT", "WLK_LRF_WLK_XWAIT",
                "WLK_LRF_WLK_BOARDS", "WLK_LRF_WLK_WAUX", "WLK_LRF_WLK_FAR",

                "WLK_EXP_WLK_KEYIVT",
                "WLK_EXP_WLK_TOTIVT", "WLK_EXP_WLK_IWAIT", "WLK_EXP_WLK_XWAIT",
                "WLK_EXP_WLK_BOARDS", "WLK_EXP_WLK_WAUX", "WLK_EXP_WLK_FAR",

                "WLK_HVY_WLK_KEYIVT",
                "WLK_HVY_WLK_TOTIVT", "WLK_HVY_WLK_IWAIT", "WLK_HVY_WLK_XWAIT",
                "WLK_HVY_WLK_BOARDS", "WLK_HVY_WLK_WAUX", "WLK_HVY_WLK_FAR",

                "WLK_COM_WLK_KEYIVT",
                "WLK_COM_WLK_TOTIVT", "WLK_COM_WLK_IWAIT", "WLK_COM_WLK_XWAIT",
                "WLK_COM_WLK_BOARDS", "WLK_COM_WLK_WAUX", "WLK_COM_WLK_FAR",

                "DRV_LOC_WLK_TOTIVT", "WLK_LOC_DRV_TOTIVT",
                "DRV_LOC_WLK_IWAIT",  "WLK_LOC_DRV_IWAIT",
                "DRV_LOC_WLK_XWAIT",  "WLK_LOC_DRV_XWAIT",
                "DRV_LOC_WLK_BOARDS", "WLK_LOC_DRV_BOARDS",
                "DRV_LOC_WLK_DTIM",   "WLK_LOC_DRV_DTIM",
                "DRV_LOC_WLK_WAUX",   "WLK_LOC_DRV_WAUX",
                "DRV_LOC_WLK_DDIST",  "WLK_LOC_DRV_DDIST",
                "DRV_LOC_WLK_FAR",    "WLK_LOC_DRV_FAR",

                             "HOV3TOLL_VTOLL",
                "HOV3_TIME", "HOV3TOLL_TIME",
                "HOV3_DIST", "HOV3TOLL_DIST",
                "HOV3_BTOLL", "HOV3TOLL_BTOLL"]:"""
        for period in ["AM", "MD", "PM"]:
            skims[(typ, period)] = orca.get_injectable("distance_skim")
    skims['DISTANCE'] = orca.get_injectable("distance_skim")
    return skims<|MERGE_RESOLUTION|>--- conflicted
+++ resolved
@@ -20,11 +20,7 @@
     return nonmotskm_omx['DIST']
 
 
-<<<<<<< HEAD
-@sim.injectable(cache=True)
-=======
-@orca.injectable()
->>>>>>> fe0e29dc
+@orca.injectable(cache=True)
 def distance_skim(nonmotskm_matrix):
     return skim.Skim(nonmotskm_matrix, offset=-1)
 
