import os

import orca
import pandas as pd

from activitysim import activitysim as asim


"""
The school location model predicts the zones in which various people will
go to school.
"""


@orca.table()
def school_location_spec(configs_dir):
    f = os.path.join(configs_dir, 'configs', "school_location.csv")
    return asim.read_model_spec(f).fillna(0)


@orca.step()
def school_location_simulate(set_random_seed,
                             persons_merged,
                             school_location_spec,
                             skims,
                             destination_size_terms):

    choosers = persons_merged.to_frame()
    alternatives = destination_size_terms.to_frame()
    spec = school_location_spec.to_frame()

    # set the keys for this lookup - in this case there is a TAZ in the choosers
    # and a TAZ in the alternatives which get merged during interaction
    skims.set_keys("TAZ", "TAZ_r")
    # the skims will be available under the name "skims" for any @ expressions
    locals_d = {"skims": skims}

    choices_list = []
    for school_type in ['university', 'highschool', 'gradeschool']:

        locals_d['segment'] = school_type

        choosers_segment = choosers[choosers["is_" + school_type]]

        choices, _ = asim.interaction_simulate(choosers_segment,
                                               alternatives,
                                               spec[[school_type]],
                                               skims=skims,
                                               locals_d=locals_d,
                                               sample_size=50)
        choices_list.append(choices)

    choices = pd.concat(choices_list)

    # this fillna is necessary to avoid a downstream crash and might be a bit
    # wrong logically.  The issue here is that there is a small but non-zero
    # chance to choose a school trip even if not of the school type (because
    # of -999 rather than outright removal of alternative availability). -
    # this fills in the location for those uncommon circumstances,
    # so at least it runs
    choices = choices.reindex(persons_merged.index).fillna(-1)

    print "Describe of choices:\n", choices.describe()
<<<<<<< HEAD

    sim.add_column("persons", "school_taz", choices)

    from .util.misc import add_dependent_columns
    add_dependent_columns("persons", "persons_school")

=======
    orca.add_column("persons", "school_taz", choices)
>>>>>>> fe0e29dc
<|MERGE_RESOLUTION|>--- conflicted
+++ resolved
@@ -61,13 +61,8 @@
     choices = choices.reindex(persons_merged.index).fillna(-1)
 
     print "Describe of choices:\n", choices.describe()
-<<<<<<< HEAD
 
-    sim.add_column("persons", "school_taz", choices)
+    orca.add_column("persons", "school_taz", choices)
 
     from .util.misc import add_dependent_columns
-    add_dependent_columns("persons", "persons_school")
-
-=======
-    orca.add_column("persons", "school_taz", choices)
->>>>>>> fe0e29dc
+    add_dependent_columns("persons", "persons_school")