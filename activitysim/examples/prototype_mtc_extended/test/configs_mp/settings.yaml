inherit_settings: True

# treat warnings as errors
strict: True

# raise error if any sub-process fails without waiting for others to complete
fail_fast: True

multiprocess: True

chunk_size: 0
num_processes: 2

# number of households to simulate
households_sample_size:  10

# - shadow pricing global switches
# turn shadow_pricing on and off for all models (e.g. school and work)
# see shadow_pricing.yaml for additional settings
use_shadow_pricing: True

# turn writing of sample_tables on and off for all models
# (if True, tables will be written if DEST_CHOICE_SAMPLE_TABLE_NAME is specified in individual model settings)
want_dest_choice_sample_tables: False

cleanup_pipeline_after_run: True

trace_hh_id:
# global switch to turn on or off presampling of destination alternatives at TAZ level (multizone models only)
want_dest_choice_presampling: True

cleanup_pipeline_after_run: True

output_tables:
  h5_store: False
  action: include
  prefix: final_
  sort: True
  tables:
<<<<<<< HEAD
    - trips
    - vehicles
    - proto_disaggregate_accessibility
=======
    - tablename: trips
      decode_columns:
        origin: land_use.zone_id
        destination: land_use.zone_id
    - vehicles
>>>>>>> 28480b0c
<|MERGE_RESOLUTION|>--- conflicted
+++ resolved
@@ -37,14 +37,9 @@
   prefix: final_
   sort: True
   tables:
-<<<<<<< HEAD
-    - trips
-    - vehicles
-    - proto_disaggregate_accessibility
-=======
     - tablename: trips
       decode_columns:
         origin: land_use.zone_id
         destination: land_use.zone_id
     - vehicles
->>>>>>> 28480b0c
+    - proto_disaggregate_accessibility