# ActivitySim
# See full license in LICENSE.txt.
import os
import subprocess

import pandas as pd
import pandas.testing as pdt
import pkg_resources

from activitysim.core import inject


def teardown_function(func):
    inject.clear_cache()
    inject.reinject_decorated_tables()


def run_test_prototype_mtc_extended(multiprocess=False):
    def example_path(dirname):
        resource = os.path.join("examples", "prototype_mtc_extended", dirname)
        return pkg_resources.resource_filename("activitysim", resource)

    def example_mtc_path(dirname):
        resource = os.path.join("examples", "prototype_mtc", dirname)
        return pkg_resources.resource_filename("activitysim", resource)

    def test_path(dirname):
        return os.path.join(os.path.dirname(__file__), dirname)

    def regress():
        regress_trips_df = pd.read_csv(test_path("regress/final_trips.csv"))
        final_trips_df = pd.read_csv(test_path("output/final_trips.csv"))

        regress_vehicles_df = pd.read_csv(test_path("regress/final_vehicles.csv"))
        final_vehicles_df = pd.read_csv(test_path("output/final_vehicles.csv"))

<<<<<<< HEAD
        regress_accessibility_df = pd.read_csv(
            test_path("regress/final_proto_disaggregate_accessibility.csv")
        )
        final_accessibiliy_df = pd.read_csv(
            test_path("output/final_proto_disaggregate_accessibility.csv")
        )

=======
>>>>>>> 7cc99ef9
        pdt.assert_frame_equal(final_trips_df, regress_trips_df)
        pdt.assert_frame_equal(final_vehicles_df, regress_vehicles_df)
        pdt.assert_frame_equal(final_accessibiliy_df, regress_accessibility_df)

    file_path = os.path.join(os.path.dirname(__file__), "simulation.py")

    if multiprocess:
        subprocess.run(
            [
                "coverage",
                "run",
                "-a",
                file_path,
                "-c",
                test_path("configs_mp"),
                "-c",
                example_path("configs_mp"),
                "-c",
                example_path("configs"),
                "-c",
                example_mtc_path("configs"),
                "-d",
                example_mtc_path("data"),
                "-o",
                test_path("output"),
            ],
            check=True,
        )
    else:
        subprocess.run(
            [
                "coverage",
                "run",
                "-a",
                file_path,
                "-c",
                test_path("configs"),
                "-c",
                example_path("configs"),
                "-c",
                example_mtc_path("configs"),
                "-d",
                example_mtc_path("data"),
                "-o",
                test_path("output"),
            ],
            check=True,
        )

    regress()


def test_prototype_mtc_extended():
    run_test_prototype_mtc_extended(multiprocess=False)
<<<<<<< HEAD


=======


>>>>>>> 7cc99ef9
def test_prototype_mtc_extended_mp():
    run_test_prototype_mtc_extended(multiprocess=True)


if __name__ == "__main__":
    run_test_prototype_mtc_extended(multiprocess=False)
    run_test_prototype_mtc_extended(multiprocess=True)<|MERGE_RESOLUTION|>--- conflicted
+++ resolved
@@ -34,7 +34,6 @@
         regress_vehicles_df = pd.read_csv(test_path("regress/final_vehicles.csv"))
         final_vehicles_df = pd.read_csv(test_path("output/final_vehicles.csv"))
 
-<<<<<<< HEAD
         regress_accessibility_df = pd.read_csv(
             test_path("regress/final_proto_disaggregate_accessibility.csv")
         )
@@ -42,8 +41,6 @@
             test_path("output/final_proto_disaggregate_accessibility.csv")
         )
 
-=======
->>>>>>> 7cc99ef9
         pdt.assert_frame_equal(final_trips_df, regress_trips_df)
         pdt.assert_frame_equal(final_vehicles_df, regress_vehicles_df)
         pdt.assert_frame_equal(final_accessibiliy_df, regress_accessibility_df)
@@ -98,13 +95,9 @@
 
 def test_prototype_mtc_extended():
     run_test_prototype_mtc_extended(multiprocess=False)
-<<<<<<< HEAD
 
 
-=======
 
-
->>>>>>> 7cc99ef9
 def test_prototype_mtc_extended_mp():
     run_test_prototype_mtc_extended(multiprocess=True)
 
