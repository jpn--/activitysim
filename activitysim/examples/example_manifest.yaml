- name: prototype_mtc
  description: 25-zone example extracted from the prototype MTC model
  # activitysim create -e prototype_mtc -d test_prototype_mtc
  # cd test_prototype_mtc
  # activitysim run -c configs -o output -d data
  # cd ..
  include:
    - prototype_mtc/data
    - prototype_mtc/configs
    - prototype_mtc/configs_mp
    - prototype_mtc/output
    - prototype_mtc/README.MD

- name: prototype_mtc_full
  description: Prototype MTC example model using data from the full 1475-zone MTC region with 2.8M households and 7.5M persons
  # activitysim create -e prototype_mtc_full -d test_prototype_mtc_full
  # cd test_prototype_mtc_full
  # activitysim run -c configs_mp -c configs -o output -d data
  # cd ..
  include:
    - prototype_mtc/configs
    - prototype_mtc/configs_mp
    - prototype_mtc/output
    - https://media.githubusercontent.com/media/activitysim/activitysim_resources/master/mtc_data_full/skims.omx
      data/skims.omx
      04bddb2dd6b829a2ce25a27369d3276143fa9a354989ebd30ed9bba92f8e9bfb
    - https://media.githubusercontent.com/media/activitysim/activitysim_resources/master/mtc_data_full/households.csv
      data/households.csv
      77bb2870677ebb430f3d7a813528445b1aea6d66096b9c03ace7201b901a527c
    - https://media.githubusercontent.com/media/activitysim/activitysim_resources/master/mtc_data_full/persons.csv
      data/persons.csv
      9b7e1c9972d5f16e06cf5baf8d552935cb4c9745c4da1d5743f8a76a8f5f5655
    - https://media.githubusercontent.com/media/activitysim/activitysim_resources/master/mtc_data_full/land_use.csv
      data/land_use.csv
      fac71207925a34c32b956632fe375814e42860624a99f88401c42317af0fc203

- name: prototype_mtc_extended
  description: 25-zone prototype MTC example with extended models
  # activitysim create -e prototype_mtc_extended -d test_prototype_mtc_extended
  # cd test_prototype_mtc_extended
  # activitysim run -c configs_extended/configs -c configs -o output -d data
  # cd ..
  include:
    - prototype_mtc/data
    - prototype_mtc_extended/configs
      configs_extended
    - prototype_mtc/configs
    - prototype_mtc_extended/configs_mp
    - prototype_mtc_extended/output
    - prototype_mtc_extended/README.MD

- name: prototype_mtc_extended_full
  description: Prototype MTC example model using data from the full 1475-zone MTC region with 2.8M households and 7.5M persons
  # activitysim create -e prototype_mtc_extended_full -d test_prototype_mtc_extended_full
  # cd test_prototype_mtc_extended_full
  # activitysim run -c configs_mp -c configs_extended/configs -c configs -o output -d data
  # cd ..
  include:
    - prototype_mtc/data
    - prototype_mtc/configs
    - prototype_mtc_extended/configs
      configs_extended
    - prototype_mtc_extended/configs_mp
    - prototype_mtc_extended/output
    - prototype_mtc_extended/README.MD
    - https://media.githubusercontent.com/media/activitysim/activitysim_resources/master/mtc_data_full/skims.omx
      data/skims.omx
    - https://media.githubusercontent.com/media/activitysim/activitysim_resources/master/mtc_data_full/households.csv
      data/households.csv
    - https://media.githubusercontent.com/media/activitysim/activitysim_resources/master/mtc_data_full/persons.csv
      data/persons.csv
    - https://media.githubusercontent.com/media/activitysim/activitysim_resources/master/mtc_data_full/land_use.csv
      data/land_use.csv

- name: prototype_mtc_sf
  description: San Francisco MTC dataset with 190 zones, 400k households and 900k persons
  # activitysim create -e prototype_mtc_sf -d test_prototype_mtc_sf
  # cd test_prototype_mtc_sf
  # activitysim run -c configs -o output -d data
  # cd ..
  include:
    - prototype_mtc/configs
    - prototype_mtc/configs_mp
    # prototype_mtc/data  # load data from activitysim_resources
    - prototype_mtc/output
    - https://media.githubusercontent.com/media/activitysim/activitysim_resources/master/mtc_data_sf/skims.omx
      data/skims.omx
      579d6007266db3b055d0f9e4814004f4d5ccfae27a36e40f4881e3662bc3d3f1
    - https://media.githubusercontent.com/media/activitysim/activitysim_resources/master/mtc_data_sf/households.csv
      data/households.csv
      bb96fe21eb5e57ac41daef464c403609832a38137e5ec5237e7ebc38800ffc87
    - https://media.githubusercontent.com/media/activitysim/activitysim_resources/master/mtc_data_sf/persons.csv
      data/persons.csv
      2bb265feefbebb353c5853ca1598ef4592e886be01bacd35d8166fd267326da0
    - https://media.githubusercontent.com/media/activitysim/activitysim_resources/master/mtc_data_sf/land_use.csv
      data/land_use.csv
      d47c117b379e9ba57230105916c749d25dc7896bb79d6e0e5a28d16822b54523

- name: example_estimation
  description: Estimation mode 25 zone example
  # activitysim create -e example_estimation -d test_example_estimation
  # cd test_example_estimation
  # activitysim run -c configs_estimation/configs -c configs -o output -d data_test
  # cd ..
  include:
    - prototype_mtc/configs
    - example_estimation/configs
      configs_estimation
    - example_estimation/data_test
    - prototype_mtc/data/skims.omx
      data_test/skims.omx
    - prototype_mtc/output

- name: example_estimation_sf
  description: Estimation mode San Francisco MTC dataset with 190 zones, 2k households and 8k persons
  # activitysim create -e example_estimation_sf -d test_example_estimation_sf
  # cd test_example_estimation_sf
  # activitysim run -c configs_estimation/configs -c configs -o output -d data_sf
  # cd ..
  include:
    - prototype_mtc/configs
    - example_estimation/configs
      configs_estimation
    - example_estimation/data_sf
    - https://media.githubusercontent.com/media/activitysim/activitysim_resources/master/mtc_data_sf/skims.omx
      data_sf/skims.omx
      579d6007266db3b055d0f9e4814004f4d5ccfae27a36e40f4881e3662bc3d3f1
    - prototype_mtc/output

- name: placeholder_2_zone
  description: 2 zone system test example based on prototype MTC
  # activitysim create -e placeholder_2_zone -d test_placeholder_2_zone
  # cd test_placeholder_2_zone
  # activitysim run -c configs_2_zone -c configs -d data_2 -o output_2
  # cd ..
  include:
    - prototype_mtc/configs
    - placeholder_multiple_zone/configs_2_zone
    - placeholder_multiple_zone/data_2
    - placeholder_multiple_zone/output_2
    - https://media.githubusercontent.com/media/activitysim/activitysim_resources/master/data_2/households.csv
      data_2/households.csv
      0e247da9105b152730573e782e7b5f1d62040e3b381f683286fe1bb22f949529
    - https://media.githubusercontent.com/media/activitysim/activitysim_resources/master/data_2/land_use.csv
      data_2/land_use.csv
      284c41112bc60d27b0be005a59a6e24e95bf9356153a96e89c8731e022cfd3a9
    - https://media.githubusercontent.com/media/activitysim/activitysim_resources/master/data_2/maz.csv
      data_2/maz.csv
      bbb1b45956217c22ed30f6b02eeaf24cc57cff99ef437a7b8952e6084df16e6e
    - https://media.githubusercontent.com/media/activitysim/activitysim_resources/master/data_2/maz_to_maz_bike.csv
      data_2/maz_to_maz_bike.csv
      46930555a1d72860b91ba7d8f1f0757ded9f1a310c22399d68ce109636af63ec
    - https://media.githubusercontent.com/media/activitysim/activitysim_resources/master/data_2/maz_to_maz_walk.csv
      data_2/maz_to_maz_walk.csv
      e70523b197edefa98326d8a1026bcbeebafb96cb0a187f8680d068f7fa28d503
    - https://media.githubusercontent.com/media/activitysim/activitysim_resources/master/data_2/persons.csv
      data_2/persons.csv
      abbba34378519fa3e872e599456ed8ffe683a1b8548797d6aff257f8fd194776
    - https://media.githubusercontent.com/media/activitysim/activitysim_resources/master/data_2/taz.csv
      data_2/taz.csv
      cad7b58ba4a6923e740f354ec5d01940d8357bea0ce9b292e784d2aa2008abf8
    - https://media.githubusercontent.com/media/activitysim/activitysim_resources/master/data_2/taz_skims.omx
      data_2/taz_skims.omx
      773c89369f748e26309786b42aa4c62b5dd329a931214dd63a11007001de3829

- name: placeholder_3_zone
  description: 3 zone system test example based on prototype MTC
  # activitysim create -e placeholder_3_zone -d test_placeholder_3_zone
  # cd test_placeholder_3_zone
  # activitysim run -c configs_3_zone -c configs -d data_3 -o output_3 -s settings_static.yaml
  # cd ..
  # activitysim create -e placeholder_3_zone -d test_placeholder_3_zone_mp
  # cd test_placeholder_3_zone_mp
  # activitysim run -c configs_3_zone -c configs -d data_3 -o output_3 -s settings_mp.yaml
  # cd ..
  include:
    - prototype_mtc/configs
    - placeholder_multiple_zone/configs_3_zone
    - placeholder_multiple_zone/configs_local
    - placeholder_multiple_zone/data_3
    - placeholder_multiple_zone/output_3
    - https://media.githubusercontent.com/media/activitysim/activitysim_resources/master/data_3/households.csv
      data_3/households.csv
      0e247da9105b152730573e782e7b5f1d62040e3b381f683286fe1bb22f949529
    - https://media.githubusercontent.com/media/activitysim/activitysim_resources/master/data_3/land_use.csv
      data_3/land_use.csv
      284c41112bc60d27b0be005a59a6e24e95bf9356153a96e89c8731e022cfd3a9
    - https://media.githubusercontent.com/media/activitysim/activitysim_resources/master/data_3/maz.csv
      data_3/maz.csv
      bbb1b45956217c22ed30f6b02eeaf24cc57cff99ef437a7b8952e6084df16e6e
    - https://media.githubusercontent.com/media/activitysim/activitysim_resources/master/data_3/maz_to_maz_bike.csv
      data_3/maz_to_maz_bike.csv
      79f2f761771575f02d7a4bf99a2c7e161e905faaa7c976d488dab68f335bca3f
    - https://media.githubusercontent.com/media/activitysim/activitysim_resources/master/data_3/maz_to_maz_walk.csv
      data_3/maz_to_maz_walk.csv
      ab38747fca68619a0233dfab64f830dfe02b2e88ecdda3f74f85f884d11a361d
    - https://media.githubusercontent.com/media/activitysim/activitysim_resources/master/data_3/maz_to_tap_bike.csv
      data_3/maz_to_tap_bike.csv
      c9e66f82a0780e4640d3d7eb47c9f058613e7d3ad4ebe18a892643902d3bcd50
    - https://media.githubusercontent.com/media/activitysim/activitysim_resources/master/data_3/maz_to_tap_drive.csv
      data_3/maz_to_tap_drive.csv
      1e69986bed8eae1f78eb277a85f878f5c3298b163ac6eb7b723ee2b40ea5ea66
    - https://media.githubusercontent.com/media/activitysim/activitysim_resources/master/data_3/maz_to_tap_walk.csv
      data_3/maz_to_tap_walk.csv
      cc70d948244095f7ea9107d2ce39924d827a8deb6490535d096980c96968ea16
    - https://media.githubusercontent.com/media/activitysim/activitysim_resources/master/data_3/persons.csv
      data_3/persons.csv
      abbba34378519fa3e872e599456ed8ffe683a1b8548797d6aff257f8fd194776
    - https://media.githubusercontent.com/media/activitysim/activitysim_resources/master/data_3/tap.csv
      data_3/tap.csv
      eeadfa7f41ed2bb6b20160a683f443dd8bd7a05d24356d779dbdfb8b58f7cb7f
    - https://media.githubusercontent.com/media/activitysim/activitysim_resources/master/data_3/tap_skims.omx
      data_3/tap_skims.omx
      c66d7596c38d8e6f12fc7597b3ce100a57de0d4a291381b7603268baee4da0f4
    - https://media.githubusercontent.com/media/activitysim/activitysim_resources/master/data_3/taz.csv
      data_3/taz.csv
      cad7b58ba4a6923e740f354ec5d01940d8357bea0ce9b292e784d2aa2008abf8
    - https://media.githubusercontent.com/media/activitysim/activitysim_resources/master/data_3/taz_skims.omx
      data_3/taz_skims.omx
      d3f89e29878d3384318b15db26bfddb48d63c9a8d5187aa02797178cfead0394

- name: prototype_marin
  description: Marin TM2 work tour mode choice cropped to Downtown SF for testing
  # activitysim create -e prototype_marin -d test_prototype_marin
  # cd test_prototype_marin
  # activitysim run -c configs -d data -o output
  # cd ..
  # activitysim create -e prototype_marin -d test_prototype_marin_mp
  # cd test_prototype_marin_mp
  # activitysim run -c configs -d data -o output -s settings_mp.yaml
  # cd ..
  include:
    - prototype_marin/configs
    - prototype_marin/data
    - prototype_marin/output
    - prototype_marin/README.MD

- name: prototype_marin_sf
  description: Marin TM2 work tour mode choice cropped to marin and sf counties for testing (2054 MAZ
  # activitysim create -e prototype_marin_sf -d test_prototype_marin_sf
  # cd test_prototype_marin_sf
  # activitysim run -c configs -d data -o output
  # cd ..
  # activitysim create -e prototype_marin_sf -d test_prototype_marin_sf_mp
  # cd test_prototype_marin_sf_mp
  # activitysim run -c configs -d data -o output -s settings_mp.yaml
  # cd ..
  include:
    - prototype_marin/configs
    - prototype_marin/data
    - prototype_marin/output
    - prototype_marin/README.MD
    - https://media.githubusercontent.com/media/activitysim/activitysim_resources/master/marin_data_marin_sf/highway_skims_AM.omx
      data/highway_skims_AM.omx
      2d5d21266a0cd29f174858bc2c47a26067c7af35e12793a78a3dc673df9f13df
    - https://media.githubusercontent.com/media/activitysim/activitysim_resources/master/marin_data_marin_sf/highway_skims_EA.omx
      data/highway_skims_EA.omx
      90bff2bbd5040594af71224a11bd36f618b8df5fe8e3097acc208753415047e7
    - https://media.githubusercontent.com/media/activitysim/activitysim_resources/master/marin_data_marin_sf/highway_skims_EV.omx
      data/highway_skims_EV.omx
      8234783f92576354880c2d2b4e5dca285a867e9a36b0688da6796646673bcf1e
    - https://media.githubusercontent.com/media/activitysim/activitysim_resources/master/marin_data_marin_sf/highway_skims_MD.omx
      data/highway_skims_MD.omx
      752e59391d322d7a54fb66b0a675555eedeabcd8911ca99891e70acd0dcc9fef
    - https://media.githubusercontent.com/media/activitysim/activitysim_resources/master/marin_data_marin_sf/highway_skims_PM.omx
      data/highway_skims_PM.omx
      57b17dbe9a78f77db921642fa8629931700f7ba8649cd38c7a8976c24df75f59
    - https://media.githubusercontent.com/media/activitysim/activitysim_resources/master/marin_data_marin_sf/accessibility.csv
      data/accessibility.csv
      300232f4dfdde956bbaf14cee2c6abee2a35410a7cacdeb6c80dcdf08e789452
    - https://media.githubusercontent.com/media/activitysim/activitysim_resources/master/marin_data_marin_sf/households.csv
      data/households.csv
      cd1a82945169b7dc3696939bc9e41d5f83151645ff61ea5e2a1daee2806e5dae
    - https://media.githubusercontent.com/media/activitysim/activitysim_resources/master/marin_data_marin_sf/land_use.csv
      data/land_use.csv
      3aefabf6bce1a8bee9da67f9ac30c04c94ef79cb86dc5336732e9c1644430d4d
    - https://media.githubusercontent.com/media/activitysim/activitysim_resources/master/marin_data_marin_sf/maz_maz_bike.csv
      data/maz_maz_bike.csv
      85c178192a416d713cf7f7ee09cddd5859cbe90cd0669eb591a16c76332df508
    - https://media.githubusercontent.com/media/activitysim/activitysim_resources/master/marin_data_marin_sf/maz_maz_walk.csv
      data/maz_maz_walk.csv
      b4634a9acb57e67cab3464684b73f1ab1f60aea2c6b9ca19d86170ad1b1ebda0
    - https://media.githubusercontent.com/media/activitysim/activitysim_resources/master/marin_data_marin_sf/maz_tap_walk.csv
      data/maz_tap_walk.csv
      78232f4eada973575fadb4d58055f5d14f42af85e2e92790cc3a7815db15663b
    - https://media.githubusercontent.com/media/activitysim/activitysim_resources/master/marin_data_marin_sf/maz_taz.csv
      data/maz_taz.csv
      eaff32b2b83ddfe1b134235e3de01b399d62342bcb396153245c5ed7b1dba157
    - https://media.githubusercontent.com/media/activitysim/activitysim_resources/master/marin_data_marin_sf/maz_taz_tap_drive.csv
      data/maz_taz_tap_drive.csv
      198c17b036cf2d526fd36461ca094a0f42b47929cb5b5b91d0f1707433cc3252
    - https://media.githubusercontent.com/media/activitysim/activitysim_resources/master/marin_data_marin_sf/persons.csv
      data/persons.csv
      f1407ba4ee57ae0e5846825f489e250d49408237219bbae3a751b2004b81a17a
    - https://media.githubusercontent.com/media/activitysim/activitysim_resources/master/marin_data_marin_sf/tap.csv
      data/tap.csv
      3425827fe8d5e6ba536056ce8f8af37f496a632eb3c89feebcb7271e35815520
    - https://media.githubusercontent.com/media/activitysim/activitysim_resources/master/marin_data_marin_sf/tap_lines.csv
      data/tap_lines.csv
      0f6082aac68326a2ade5267cb75d1d4ce2683dedd063513142c3dc828ca63ae9
    - https://media.githubusercontent.com/media/activitysim/activitysim_resources/master/marin_data_marin_sf/transit_skims_SET1.omx
      data/transit_skims_SET1.omx
      db743c3630f788c619ff74c1e87d5ae58c2f3b12b85148fc53e4d86a6451fbf9
    - https://media.githubusercontent.com/media/activitysim/activitysim_resources/master/marin_data_marin_sf/transit_skims_SET2.omx
      data/transit_skims_SET2.omx
      824cdc445cdb3242e5d17dfea9f1a9998d786b707eda9f9a765aae1356d0da0f
    - https://media.githubusercontent.com/media/activitysim/activitysim_resources/master/marin_data_marin_sf/transit_skims_SET3.omx
      data/transit_skims_SET3.omx
      1387a970ef753b229e54b432d7eb1bb5e21d7f7aed9040154c3223d8e371b9d7
    - https://media.githubusercontent.com/media/activitysim/activitysim_resources/master/marin_data_marin_sf/work_tours.csv
      data/work_tours.csv
      a88082ead7ace00f1b2d8ed3997aa3d27c0bc36c9deeee8b8e4c6cf85d6a7004

- name: prototype_3_marin_full
  description: Marin TM2 work tour mode choice for the 9 county MTC region
  # activitysim create -e prototype_3_marin_full -d test_prototype_3_marin_full
  # cd test_prototype_3_marin_full
  # activitysim run -c configs -d data -o output -s settings_mp.yaml
  # cd ..
  include:
    - prototype_marin/configs
    - prototype_marin/data
    - prototype_marin/output
    - prototype_marin/README.MD
    - https://media.githubusercontent.com/media/activitysim/activitysim_resources/master/marin_data_full/highway_skims_AM.omx
      data/highway_skims_AM.omx
      e3b0c44298fc1c149afbf4c8996fb92427ae41e4649b934ca495991b7852b855
    - https://media.githubusercontent.com/media/activitysim/activitysim_resources/master/marin_data_full/highway_skims_EA.omx
      data/highway_skims_EA.omx
      be7e4a8ab1ff1b01ded56b8fcc57cb8c76ff64f82d5e5869f8a4fdc05a35d7e3
    - https://media.githubusercontent.com/media/activitysim/activitysim_resources/master/marin_data_full/highway_skims_EV.omx
      data/highway_skims_EV.omx
      5abbc4094602b5d0dac6bdcb1c019c177c5130c11042ba1d602d8c73497ecccd
    - https://media.githubusercontent.com/media/activitysim/activitysim_resources/master/marin_data_full/highway_skims_MD.omx
      data/highway_skims_MD.omx
      e75cfd0d2b0feddc0a79203a07c1d65e6b8e2e97b199112fe6e79c861866e1b8
    - https://media.githubusercontent.com/media/activitysim/activitysim_resources/master/marin_data_full/highway_skims_PM.omx
      data/highway_skims_PM.omx
      3c3a3109de3bae537118680ff8702c895a1ecb6478e1b8a4b6af6cbd0d25818e
    - https://media.githubusercontent.com/media/activitysim/activitysim_resources/master/marin_data_full/accessibility.csv
      data/accessibility.csv
      9b41e275a48469f3827c08df7468124df1550427a92d0d239a9ec886ea86bbad
    - https://media.githubusercontent.com/media/activitysim/activitysim_resources/master/marin_data_full/households.csv
      data/households.csv
      f7109f70663261305b905706a129c7974e7069132b3ee5c6cdee182ef84d6ac8
    - https://media.githubusercontent.com/media/activitysim/activitysim_resources/master/marin_data_full/land_use.csv
      data/land_use.csv
      0e376b9a519a50f02bd6ed4a02814fcd3f47e2a873a28266742232d052d75a25
    - https://media.githubusercontent.com/media/activitysim/activitysim_resources/master/marin_data_full/maz_maz_bike.csv
      data/maz_maz_bike.csv
      3838526b8d95e75bd470d45ae419a8989a6c7f2307bfe527bd5ffb569c06a4ef
    - https://media.githubusercontent.com/media/activitysim/activitysim_resources/master/marin_data_full/maz_maz_walk.csv
      data/maz_maz_walk.csv
      513b6072a11c6364afd1f5040cbfa5d3f8356c85f3ba08ae7649dc8540d321ba
    - https://media.githubusercontent.com/media/activitysim/activitysim_resources/master/marin_data_full/maz_tap_walk.csv
      data/maz_tap_walk.csv
      2dfbacf6b8163d06c90d73fc31e24d3f5666e52b3d769412df40fe77b7799a5c
    - https://media.githubusercontent.com/media/activitysim/activitysim_resources/master/marin_data_full/maz_taz.csv
      data/maz_taz.csv
      83cb56e5952410b38e279e1338a5558fbea8d6bc8183cb8d31103622e2b48901
    - https://media.githubusercontent.com/media/activitysim/activitysim_resources/master/marin_data_full/maz_taz_tap_drive.csv
      data/maz_taz_tap_drive.csv
      3e2be96e697154ff6c873a46e2b6a12c54ef0aff0b58a3cdd6f49fa9ea6eb60e
    - https://media.githubusercontent.com/media/activitysim/activitysim_resources/master/marin_data_full/persons.csv
      data/persons.csv
      2c86f20c654602dc266219ad6e3b6a82f80e1f61a77f15b885747a54ae7b1abb
    - https://media.githubusercontent.com/media/activitysim/activitysim_resources/master/marin_data_full/tap.csv
      data/tap.csv
      f2cca615709e35c001683b6e441c7c860859396f51ea0d5049e48894bf32a532
    - https://media.githubusercontent.com/media/activitysim/activitysim_resources/master/marin_data_full/tap_lines.csv
      data/tap_lines.csv
      f3f1a62cb19fe4b6c71849a06b175f498c535daa8782b0d1f0a1fe0339b5e220
    - https://media.githubusercontent.com/media/activitysim/activitysim_resources/master/marin_data_full/transit_skims_SET1.omx
      data/transit_skims_SET1.omx
      9eb30338067c0b0f31b42ba70f5ed56229ce8e90944aab59d5f409c3598ab343
    - https://media.githubusercontent.com/media/activitysim/activitysim_resources/master/marin_data_full/transit_skims_SET2.omx
      data/transit_skims_SET2.omx
      9999e9fae4137bcc76bd91154314ebb193431e3cb14736fa0481bd465d9c111d
    - https://media.githubusercontent.com/media/activitysim/activitysim_resources/master/marin_data_full/transit_skims_SET3.omx
      data/transit_skims_SET3.omx
      1a568c4a1e2050ff42001f83524b931bba32595d7716090f161cfad9dda11066
    - https://media.githubusercontent.com/media/activitysim/activitysim_resources/master/marin_data_full/work_tours.csv
      data/work_tours.csv
      4d5accd2ed87faa70551cd0763b2a84a630f7dbdeeb09959c8300178cebedc8c

- name: placeholder_psrc
  description: 27-TAZ 487-MAZ example for the PSRC region, with 14871 Households
  # activitysim create -e placeholder_psrc -d test_placeholder_psrc
  # cd test_placeholder_psrc
  # activitysim run -c configs -o output -d data
  # cd ..
  include:
    - placeholder_psrc/configs
    - placeholder_psrc/configs_skip_accessibility
    - placeholder_psrc/data
    - placeholder_psrc/output
    - placeholder_psrc/README.MD

- name: placeholder_psrc_seattle
  description: 781-TAZ 8400-MAZ example for the PSRC region, with 336,725 Households
  # activitysim create -e placeholder_psrc_seattle -d test_placeholder_seattle
  # cd test_placeholder_seattle
  # activitysim run -c configs -o output -d data
  # cd ..
  include:
    - placeholder_psrc/configs
    - placeholder_psrc/configs_skip_accessibility
    - placeholder_psrc/configs_accessibility
    - placeholder_psrc/data
    - placeholder_psrc/output
    - placeholder_psrc/README.MD
    - https://media.githubusercontent.com/media/activitysim/activitysim_resources/master/psrc_data_seattle/skims.omx
      data/skims.omx
      bbbdc70d4eceb71d3be0d025a21fb83d18a69a1806bad9cb85d66dba136b07df
    - https://media.githubusercontent.com/media/activitysim/activitysim_resources/master/psrc_data_seattle/households.csv
      data/households.csv
      76ff22667ead65824f1e1ca7df38088fccbb9c42cbab9b26023900f9bfc66334
    - https://media.githubusercontent.com/media/activitysim/activitysim_resources/master/psrc_data_seattle/persons.csv
      data/persons.csv
      23ae93060d42c88457b6dda7ca66f2aad82b6753947d1a61cc8aaab5e7502f6f
    - https://media.githubusercontent.com/media/activitysim/activitysim_resources/master/psrc_data_seattle/land_use.csv
      data/land_use.csv
      44ce3e1997c297200d7343773cc649aa5d49289ae47b1d5fefa470bf751e3f4a
    - https://media.githubusercontent.com/media/activitysim/activitysim_resources/master/psrc_data_seattle/maz.csv
      data/maz.csv
      ffadddea63c3691dd5de2c648dfdc4122659f0bf2d4dc233bfdf9acb9b5f680f
    - https://media.githubusercontent.com/media/activitysim/activitysim_resources/master/psrc_data_seattle/taz.csv
      data/taz.csv
      4c48f95cb7eca8ab67f3f556a7a38e931b20a4c04a705dc0f95e6e7e3605c329
    - https://media.githubusercontent.com/media/activitysim/activitysim_resources/master/psrc_data_seattle/maz_to_maz_walk.csv
      data/maz_to_maz_walk.csv
      0459dec0775119f23a42d2d2a605af5caab4de2365bb39212bc1fae34ec15fee
    - https://media.githubusercontent.com/media/activitysim/activitysim_resources/master/psrc_data_seattle/maz_to_maz_bike.csv
      data/maz_to_maz_bike.csv
      6c11e712abe91d6112f9bd85a7a5a01f4ce7642d44c86c3352c978ef1bb00b20

- name: placeholder_psrc_full
  description: 3444-TAZ 43589-MAZ example for the PSRC region
  # activitysim create -e placeholder_psrc_full -d test_placeholder_psrc_full
  # cd test_placeholder_psrc_full
  # activitysim run -c configs -o output -d data -s settings_mp.yaml
  # cd ..
  # activitysim create -e placeholder_psrc_full -d test_placeholder_psrc_full_skip_access
  # cd test_placeholder_psrc_full_skip_access
  # activitysim run -c configs_skip_accessibility -c configs -o output -d data -s settings_mp.yaml
  # cd ..
  include:
    - placeholder_psrc/configs
    - placeholder_psrc/configs_skip_accessibility
    - placeholder_psrc/configs_accessibility
    - placeholder_psrc/data
    - placeholder_psrc/output
    - placeholder_psrc/README.MD
    - https://media.githubusercontent.com/media/activitysim/activitysim_resources/master/psrc_data_full/skims.omx
      data/skims.omx
      7e3746501632b1912ce4cc642f7401bf70141f121a71ba63d444e8d42197a4f7
    - https://media.githubusercontent.com/media/activitysim/activitysim_resources/master/psrc_data_full/skims2.omx
      data/skims2.omx
      8086b73df1080cb6959950c991f13a25a4c214792aedd31518f8c41330beae79
    - https://media.githubusercontent.com/media/activitysim/activitysim_resources/master/psrc_data_full/skims3.omx
      data/skims3.omx
      1da693ac045ca0dc72f05bf854d703428154f7dd40ce6682a558d80526224b67
    - https://media.githubusercontent.com/media/activitysim/activitysim_resources/master/psrc_data_full/skims4.omx
      data/skims4.omx
      47a82f54efb3d1d6a4ad9aa1a777ed0cb3e5af765239ae4dcff6695b99029637
    - https://media.githubusercontent.com/media/activitysim/activitysim_resources/master/psrc_data_full/households.csv
      data/households.csv
      b41c461127ca4f32d651e8a251d578301057ae5a7f611b9fb5208d4127d69553
    - https://media.githubusercontent.com/media/activitysim/activitysim_resources/master/psrc_data_full/persons.csv
      data/persons.csv
      f537a79c35011e5155e4ca5e0c14a054f86bd9a65da8702f06f006f4b97abff0
    - https://media.githubusercontent.com/media/activitysim/activitysim_resources/master/psrc_data_full/land_use.csv
      data/land_use.csv
      725dbb06f1e0fd7a420633026f4a6d6df2f43c62495832739b97d8e5177182fe
    - https://media.githubusercontent.com/media/activitysim/activitysim_resources/master/psrc_data_full/maz.csv
      data/maz.csv
      d25e46ac2e2e7144b3e61865c548f68ba7f24a53b0e5938b36c2cce3b47bef41
    - https://media.githubusercontent.com/media/activitysim/activitysim_resources/master/psrc_data_full/taz.csv
      data/taz.csv
      7ed6d8aa2bdc32f465a7c4df67dbbccfbb50fabc6c28d6d0fb13ff59e2174e77
    - https://media.githubusercontent.com/media/activitysim/activitysim_resources/master/psrc_data_full/maz_to_maz_walk.csv
      data/maz_to_maz_walk.csv
      e7490588479b1d0470b9d392b1773c3f49151990c42b9f1ef5b86eb9ab299648
    - https://media.githubusercontent.com/media/activitysim/activitysim_resources/master/psrc_data_full/maz_to_maz_bike.csv
      data/maz_to_maz_bike.csv
      20f214d04eed3c64b6dc3af74dbe38e0d2cadcc74559a30e6d338fe081e52b96
    - https://media.githubusercontent.com/media/activitysim/activitysim_resources/master/psrc_data_full/final_accessibility.csv
      data/final_accessibility.csv
      949994345c9965054be260589fd64079e4032d2e4079e46b9eb9c758a40527c3

- name: prototype_semcog
  description: 67 zone test example for the SEMCOG region
  # activitysim create -e prototype_semcog -d test_prototype_semcog
  # cd test_prototype_semcog
  # python simulation.py -c configs -o output -d data
  # cd ..
  include:
    - prototype_semcog/extensions
    - prototype_semcog/data
    - prototype_semcog/configs
    - prototype_semcog/configs_mp
    - prototype_semcog/output
    - prototype_semcog/README.MD
    - prototype_semcog/simulation.py

- name: prototype_semcog_z500
  description: 500 zone intermediate size example for the SEMCOG region
  # activitysim create -e prototype_semcog_z500 -d test_prototype_semcog_z500
  # cd test_prototype_semcog_z500
  # python simulation.py -c configs -o output -d data
  # cd ..
  include:
    - prototype_semcog/extensions
    - prototype_semcog/data
    - prototype_semcog/configs
    - prototype_semcog/configs_mp
    - prototype_semcog/output
    - prototype_semcog/README.MD
    - prototype_semcog/simulation.py
    - https://media.githubusercontent.com/media/activitysim/activitysim_resources/master/semcog_data_z500/skims.omx
      data/skims.omx
      7c824032940d1006e731d715bcee8771572e03558eef40ca1ca5f820bfc071ca
    - https://media.githubusercontent.com/media/activitysim/activitysim_resources/master/semcog_data_z500/households.csv
      data/households.csv
      93b74d3ad86c4c49222a2427cca6014a12a34c0b46c8a934fc8f849f943b820f
    - https://media.githubusercontent.com/media/activitysim/activitysim_resources/master/semcog_data_z500/persons.csv
      data/persons.csv
      3496761cc3b5f9718349ccd3ab97de7db96b8b5eed535a9bf97248fa087161a1
    - https://media.githubusercontent.com/media/activitysim/activitysim_resources/master/semcog_data_z500/land_use.csv
      data/land_use.csv
      d4ddb6f5fc7cd844e3e9149d03d32c841c5cb641a77aea9174045ddb85f27a3a

- name: prototype_semcog_full
  description: 2899 zone full size example for the SEMCOG region
  # activitysim create -e prototype_semcog_full -d test_prototype_semcog_full
  # cd test_prototype_semcog_full
  # python simulation.py -c configs_mp -c configs -o output -d data
  # cd ..
  include:
    - prototype_semcog/extensions
    # prototype_semcog/data  # data loaded from activitysim_resources
    - prototype_semcog/configs
    - prototype_semcog/configs_mp
    - prototype_semcog/output
    - prototype_semcog/README.MD
    - prototype_semcog/simulation.py
    - https://media.githubusercontent.com/media/activitysim/activitysim_resources/master/semcog_data_full/skims.omx
      data/skims.omx
      efa1f87395df354ccfad7cfe4e67ace96c7ac04fa0290e5e6f8e2593fc0ba6a3
    - https://media.githubusercontent.com/media/activitysim/activitysim_resources/master/semcog_data_full/skims2.omx
      data/skims2.omx
      3cec3453f12c3f07a19ef896b98da2ab79cbcca8bb541f845f6541bf878feeff
    - https://media.githubusercontent.com/media/activitysim/activitysim_resources/master/semcog_data_full/households.csv
      data/households.csv
      25f5fcabd2953951e0e1cfe3ca2cc8bb4bc63ee11bbdee299a8fc026a775986d
    - https://media.githubusercontent.com/media/activitysim/activitysim_resources/master/semcog_data_full/persons.csv
      data/persons.csv
      934209ad17b789de07ad601c3f77a905a1c35c4bd7c15c62f088c045b3c64f43
    - https://media.githubusercontent.com/media/activitysim/activitysim_resources/master/semcog_data_full/land_use.csv
      data/land_use.csv
      8f9146993bff315afc6ada52182cb3ea719a6a1ed07095b51535bc7c026285f6

- name: prototype_arc
  description: 36 zone test example for the ARC region
  # activitysim create -e prototype_arc -d test_prototype_arc
  # cd test_prototype_arc
  # activitysim run -c configs -o output -d data
  # cd ..
  include:
    - prototype_arc/data
    - prototype_arc/configs
    - prototype_arc/output
    - prototype_arc/README.MD

- name: prototype_arc_fulton
  description: 1296 zone fulton county example for the ARC region
  # activitysim create -e prototype_arc_fulton -d test_prototype_arc_fulton
  # cd test_prototype_arc_fulton
  # activitysim run -c configs -o output -d data
  # cd ..
  include:
    - prototype_arc/data
    - prototype_arc/configs
    - prototype_arc/output
    - prototype_arc/README.MD
    - https://media.githubusercontent.com/media/activitysim/activitysim_resources/master/arc_data_fulton/skims.omx
      data/skims.omx
      335be57a0b89eac8b51874cc5d8a2c0a0b19472f7ac77c99fd8afd54f223712b
    - https://media.githubusercontent.com/media/activitysim/activitysim_resources/master/arc_data_fulton/households.csv
      data/households.csv
      6f56026a64475e1161bcadd0d195db690ba03e32f47a53458ca478bf0c423ec4
    - https://media.githubusercontent.com/media/activitysim/activitysim_resources/master/arc_data_fulton/persons.csv
      data/persons.csv
      06a4da0e0a7c45da92648c31bd0d99449ddd3e26b80278e83f76d6957ab578d2
    - https://media.githubusercontent.com/media/activitysim/activitysim_resources/master/arc_data_fulton/land_use.csv
      data/land_use.csv
      09a8c0cd0771c4ec3713940fc3d5b9e9443cc104668f7403c2caefb75c4fbb08

- name: prototype_arc_full
  description: 5922 zone full example for the ARC region
  # activitysim create -e prototype_arc_full -d test_prototype_arc_full
  # cd test_prototype_arc_full
  # activitysim run -c configs -o output -d data -s settings_mp.yaml
  # cd ..
  include:
    # - prototype_arc/data  # data is provided below
    - prototype_arc/configs
    - prototype_arc/output
    - prototype_arc/README.MD
    - https://media.githubusercontent.com/media/activitysim/activitysim_resources/master/arc_data_full/skims.omx
      data/skims.omx
      55af7b893f13b5275fd7d9721a07f3e09d98a2660fa5fa6f5ff99f8fa8ffbcdf
    - https://media.githubusercontent.com/media/activitysim/activitysim_resources/master/arc_data_full/skims2.omx
      data/skims2.omx
      e4c217a48a27850955f7071e52808b44f9b3e1f48e7cafb738aa3e968fbcf97e
    - https://media.githubusercontent.com/media/activitysim/activitysim_resources/master/arc_data_full/skims3.omx
      data/skims3.omx
      91169e5506d0aabd7b495fc9ad0c6fa6e836f795c5c03bf713b670db2e864653
    - https://media.githubusercontent.com/media/activitysim/activitysim_resources/master/arc_data_full/skims4.omx
      data/skims4.omx
      c175e7d62d6bf26308569bf31eb0aac4d19e4234e0af22fe3dda5f9903ab88d2
    - https://media.githubusercontent.com/media/activitysim/activitysim_resources/master/arc_data_full/households.csv
      data/households.csv
      b6b481125d7d9b7cf605bfbba6b96dabb98e6c7a5d216d1638db6b778dc6dc52
    - https://media.githubusercontent.com/media/activitysim/activitysim_resources/master/arc_data_full/persons.csv
      data/persons.csv
      f1dc1bf9ed713194fb6bc293ed89bbec26026320aa5468329be4680ca04ccbab
    - https://media.githubusercontent.com/media/activitysim/activitysim_resources/master/arc_data_full/land_use.csv
      data/land_use.csv
      36383b4c9dacdd7dd10c84b4479aa9f53ced23e155b6d354c468decc6710c80e

- name: placeholder_sandag_1_zone
  description: 90-TAZ (includes univ) 1-zone test example for the SANDAG region
  # activitysim create -e placeholder_sandag_1_zone -d test_placeholder_sandag_1_zone
  # cd test_placeholder_sandag_1_zone
  # activitysim run -c configs_1_zone -c prototype_mtc/configs -d data_1 -o output_1 -s settings_mp.yaml
  # cd ..
  include:
    - placeholder_sandag/../prototype_mtc/configs
      prototype_mtc
    - placeholder_sandag/configs_1_zone
    - placeholder_sandag/data_1
    - placeholder_sandag/output_1

- name: placeholder_sandag_1_zone_full
  description: full 1-zone example for the SANDAG region
  # activitysim create -e placeholder_sandag_1_zone_full -d test_placeholder_sandag_1_zone_full
  # cd test_placeholder_sandag_1_zone_full
  # activitysim run -c configs_1_zone -c prototype_mtc/configs -d data_1 -o output_1 -s settings_mp.yaml
  # cd ..
  include:
    - placeholder_sandag/../prototype_mtc/configs
      prototype_mtc
    - placeholder_sandag/configs_1_zone
    # placeholder_sandag/data_1  # load data from activitysim_resources instead
    - placeholder_sandag/output_1
    - https://media.githubusercontent.com/media/activitysim/activitysim_resources/master/sandag_1_zone_data_full/households.csv
      data_1/households.csv
      2b0b19a1a0b00901e80a533fc6418a4dbeb3d0b017d9feadae71324f9145dcec
    - https://media.githubusercontent.com/media/activitysim/activitysim_resources/master/sandag_1_zone_data_full/persons.csv
      data_1/persons.csv
      7864364ef70ab3f490570768da12984593da81921a0cd3f8e4b0d724ae436f7a
    - https://media.githubusercontent.com/media/activitysim/activitysim_resources/master/sandag_1_zone_data_full/land_use.csv
      data_1/land_use.csv
      2088fd1375a6a5ee253cc11da5f1b9171a9e0b788896589197ecd41ded35edd0
    - https://media.githubusercontent.com/media/activitysim/activitysim_resources/master/sandag_1_zone_data_full/skims1.omx
      data_1/skims1.omx
      33cd691c51b205e0c2bd09dba5612cd05862127f3c8ffc83c4fd533e83a0817b
    - https://media.githubusercontent.com/media/activitysim/activitysim_resources/master/sandag_1_zone_data_full/skims2.omx
      data_1/skims2.omx
      e650d70aeb932a1452f636088af599abe6e66dd0843a045130d8e683601b5a82
    - https://media.githubusercontent.com/media/activitysim/activitysim_resources/master/sandag_1_zone_data_full/skims3.omx
      data_1/skims3.omx
      9940974c5cde572ad88e1e1d3db7ba7e7954084599f65aac1ebe575233cde68d
    - https://media.githubusercontent.com/media/activitysim/activitysim_resources/master/sandag_1_zone_data_full/skims4.omx
      data_1/skims4.omx
      586cb610b15d698e5ebbb6ba02847c405b5ed6b65c24a01cd812684cf665631c
    - https://media.githubusercontent.com/media/activitysim/activitysim_resources/master/sandag_1_zone_data_full/skims5.omx
      data_1/skims5.omx
      c3584e8c413d63ee38847ece0cc665c969a2152480bd4ca71dfbe9e91b59b2bd
    - https://media.githubusercontent.com/media/activitysim/activitysim_resources/master/sandag_1_zone_data_full/skims6.omx
      data_1/skims6.omx
      e3f7fb1e0b334fc83dc69985dce8b925e3660149c5de5635c7d8464e306074b9

- name: placeholder_sandag_2_zone
  description: 90-TAZ 609-MAZ (includes univ) 2-zone test example for the SANDAG region
  # activitysim create -e placeholder_sandag_2_zone -d test_placeholder_sandag_2_zone
  # cd test_placeholder_sandag_2_zone
  # activitysim run -c configs_2_zone -c placeholder_psrc/configs -d data_2 -o output_2 -s settings_mp.yaml
  # cd ..
  include:
    - placeholder_sandag/../placeholder_psrc/configs
      placeholder_psrc
    - placeholder_sandag/configs_2_zone
    - placeholder_sandag/data_2
    - placeholder_sandag/output_2

- name: placeholder_sandag_2_zone_full
  description: full 2-zone example for the SANDAG region
  # activitysim create -e placeholder_sandag_2_zone_full -d test_placeholder_sandag_2_zone_full
  # cd test_placeholder_sandag_2_zone_full
  # activitysim run -c configs_2_zone -c placeholder_psrc/configs -d data_2 -o output_2 -s settings_mp.yaml
  # cd ..
  include:
    - placeholder_sandag/../placeholder_psrc/configs
      placeholder_psrc
    - placeholder_sandag/configs_2_zone
    # placeholder_sandag/data_2   # load data from activitysim_resources instead
    - placeholder_sandag/output_2
    - https://media.githubusercontent.com/media/activitysim/activitysim_resources/master/sandag_2_zone_data_full/households.csv
      data_2/households.csv
      4afe40dfbdb89f17cd150fd5b32245364d538cdebb91fd323e18c6f570d1a087
    - https://media.githubusercontent.com/media/activitysim/activitysim_resources/master/sandag_2_zone_data_full/land_use.csv
      data_2/land_use.csv
      e914b54b16000af84d2e49e27697898028a7c007a5792812c7274ce33e1dc064
    - https://media.githubusercontent.com/media/activitysim/activitysim_resources/master/sandag_2_zone_data_full/maz.csv
      data_2/maz.csv
      d9d908adcbe1e56fbb6d50665e767c317cdfbeedeae675dda449206f2a7fb3f1
    - https://media.githubusercontent.com/media/activitysim/activitysim_resources/master/sandag_2_zone_data_full/maz_to_maz_bike.csv
      data_2/maz_to_maz_bike.csv
      c68322fff0ff32a7d487b7cd8dd1e205192d2728621c9cc541e8c41722293cbc
    - https://media.githubusercontent.com/media/activitysim/activitysim_resources/master/sandag_2_zone_data_full/maz_to_maz_walk.csv
      data_2/maz_to_maz_walk.csv
      76c702d8ded8ae9eb7ae978ffa35c1e74ae6264dd2f90d96cdaa42d49c54684a
    - https://media.githubusercontent.com/media/activitysim/activitysim_resources/master/sandag_2_zone_data_full/persons.csv
      data_2/persons.csv
      7864364ef70ab3f490570768da12984593da81921a0cd3f8e4b0d724ae436f7a
    - https://media.githubusercontent.com/media/activitysim/activitysim_resources/master/sandag_2_zone_data_full/taz.csv
      data_2/taz.csv
      ac9fa2f5adc13e90b1fa5537444f25b9ea389bdfe56e7e9f1ef3be9eb63014ef
    - https://media.githubusercontent.com/media/activitysim/activitysim_resources/master/sandag_2_zone_data_full/skims1.omx
      data_2/skims1.omx
      4ad4aa7669c095a0dfe94c48bc00f57ff7b07c623f4322d75d4ef5c69bcfabcd
    - https://media.githubusercontent.com/media/activitysim/activitysim_resources/master/sandag_2_zone_data_full/skims2.omx
      data_2/skims2.omx
      fad6033a5ddbd2efbd3ca20b5b6bb98408ad57708d91cf129fabf8d4ec8d8063
    - https://media.githubusercontent.com/media/activitysim/activitysim_resources/master/sandag_2_zone_data_full/skims3.omx
      data_2/skims3.omx
      c7691c95436a6599e7c5cb497eecd4b86a669a3078785ec37f40247f15016e9c
    - https://media.githubusercontent.com/media/activitysim/activitysim_resources/master/sandag_2_zone_data_full/skims4.omx
      data_2/skims4.omx
      61f907862c4cff5617c9fe36c0b68885277821b1a1cfa1b9290f30542f04cbbe
    - https://media.githubusercontent.com/media/activitysim/activitysim_resources/master/sandag_2_zone_data_full/skims5.omx
      data_2/skims5.omx
      04f5b2bad494b39eadb3a59e040aa1603edaa7cdc12ba1f457eacc69b0f89f60
    - https://media.githubusercontent.com/media/activitysim/activitysim_resources/master/sandag_2_zone_data_full/skims6.omx
      data_2/skims6.omx
      77a82afa09ee1f4c48aa7928e96756525d170402ca99da04cdf676e45cb6fbcf

- name: placeholder_sandag_3_zone
  description: 90-TAZ 609-MAZ (includes univ) 3-zone test example for the SANDAG region
  # activitysim create -e placeholder_sandag_3_zone -d test_placeholder_sandag_3_zone
  # cd test_placeholder_sandag_3_zone
  # activitysim run -c configs_3_zone -c prototype_mtc/configs -d data_3 -o output_3 -s settings_mp.yaml
  # cd ..
  include:
    - placeholder_sandag/data_3
    - placeholder_sandag/../prototype_mtc/configs
      prototype_mtc
    - placeholder_sandag/configs_3_zone
    - placeholder_sandag/configs_skip_accessibility
    - placeholder_sandag/output_3

- name: placeholder_sandag_3_zone_full
  description: full 3-zone example for the SANDAG region
  # activitysim create -e placeholder_sandag_3_zone_full -d test_placeholder_sandag_3_zone_full
  # cd test_placeholder_sandag_3_zone_full
  # activitysim run -c configs_3_zone -c prototype_mtc/configs -d data_3 -o output_3 -s settings_mp.yaml
  # cd ..
  include:
    # placeholder_sandag/data_3   # load data from activitysim_resources instead
    - placeholder_sandag/../prototype_mtc/configs
      prototype_mtc
    - placeholder_sandag/configs_3_zone
    - placeholder_sandag/configs_skip_accessibility
    - placeholder_sandag/output_3
    - placeholder_sandag/data_3/cached_accessibility.csv.gz
      data_3/cached_accessibility.csv.gz
    - https://media.githubusercontent.com/media/activitysim/activitysim_resources/master/sandag_3_zone_data_full/taz_skims1.omx
      data_3/taz_skims1.omx
      5b56d0e79ec671e37f8c71f7fedd741d7bf32d2bced866ab1f03f3973fccce8c
    - https://media.githubusercontent.com/media/activitysim/activitysim_resources/master/sandag_3_zone_data_full/taz_skims2.omx
      data_3/taz_skims2.omx
      fbdd68ba7f8c82914b47da885326da35499293fd9097f5928b5247bbf8f70376
    - https://media.githubusercontent.com/media/activitysim/activitysim_resources/master/sandag_3_zone_data_full/taz_skims3.omx
      data_3/taz_skims3.omx
      57e2e72e4e5ab19ecccc240df8223fc6433d315ca710dca975f81f32dc25e92d
    - https://media.githubusercontent.com/media/activitysim/activitysim_resources/master/sandag_3_zone_data_full/taz_skims4.omx
      data_3/taz_skims4.omx
      f68cf6cf0b5c8e58a19d8ba9ea6cc39abcce0af417f635d6ccffdd28dae50779
    - https://media.githubusercontent.com/media/activitysim/activitysim_resources/master/sandag_3_zone_data_full/tap_skims1.omx
      data_3/tap_skims1.omx
      a26f38efab2f88a5923938b7572e47badac487a54d4819616bb5ccc5c19a6eb0
    - https://media.githubusercontent.com/media/activitysim/activitysim_resources/master/sandag_3_zone_data_full/tap_skims2.omx
      data_3/tap_skims2.omx
      a0aef494023763572674acbe755d665db100c1d18f664b464c514b30503824d9
    - https://media.githubusercontent.com/media/activitysim/activitysim_resources/master/sandag_3_zone_data_full/tap_skims3.omx
      data_3/tap_skims3.omx
      a33659454e215402618a352259398eed59a8e42991fd8890e267e563a0730853
    - https://media.githubusercontent.com/media/activitysim/activitysim_resources/master/sandag_3_zone_data_full/tap_skims4.omx
      data_3/tap_skims4.omx
      f905398e850ed005df5647de46f13eb976ba3c313f2f7aea1f71c369c9004c7f
    - https://media.githubusercontent.com/media/activitysim/activitysim_resources/master/sandag_3_zone_data_full/households.csv
      data_3/households.csv
      e504d391c19367b86a09074bbabeb9149a419a8e07f98cd7e380f98b399c1cd8
    - https://media.githubusercontent.com/media/activitysim/activitysim_resources/master/sandag_3_zone_data_full/persons.csv
      data_3/persons.csv
      7864364ef70ab3f490570768da12984593da81921a0cd3f8e4b0d724ae436f7a
    - https://media.githubusercontent.com/media/activitysim/activitysim_resources/master/sandag_3_zone_data_full/land_use.csv
      data_3/land_use.csv
      d773c95d08d24962d53f54929080bacb91993c01925350b0d92a32f18b66d790
    - https://media.githubusercontent.com/media/activitysim/activitysim_resources/master/sandag_3_zone_data_full/maz.csv
      data_3/maz.csv
      c8162a6f38541f62ed706529c062bd0c4158bbcfbc1f65d787b506a5ad218dda
    - https://media.githubusercontent.com/media/activitysim/activitysim_resources/master/sandag_3_zone_data_full/taz.csv
      data_3/taz.csv
      ac9fa2f5adc13e90b1fa5537444f25b9ea389bdfe56e7e9f1ef3be9eb63014ef
    - https://media.githubusercontent.com/media/activitysim/activitysim_resources/master/sandag_3_zone_data_full/maz_to_maz_bike.csv
      data_3/maz_to_maz_bike.csv
      39199f42334c65f1eadf2c47213ee8a10d83eb0bac4a7447a6fbd165d9065e11
    - https://media.githubusercontent.com/media/activitysim/activitysim_resources/master/sandag_3_zone_data_full/maz_to_maz_walk.csv
      data_3/maz_to_maz_walk.csv
      8cf6cd05e95ed08a7501229ed8ec515d83fd2904d407ecc350f1867ef2a9b378
    - https://media.githubusercontent.com/media/activitysim/activitysim_resources/master/sandag_3_zone_data_full/maz_to_tap_walk.csv
      data_3/maz_to_tap_walk.csv
      2d0e4c49f7d94f8d15ee9a5d39d9dc9c9ab10cfe6259a835284053c84cef94d5
    - https://media.githubusercontent.com/media/activitysim/activitysim_resources/master/sandag_3_zone_data_full/maz_to_tap_drive.csv
      data_3/maz_to_tap_drive.csv
      bd4c4ef6a87c0c3db18615f6c2dcf6e863aac62afce48f627ffa142c9c4e9789
    - https://media.githubusercontent.com/media/activitysim/activitysim_resources/master/sandag_3_zone_data_full/tap.csv
      data_3/tap.csv
      9b74d18d681a1c61708dd5767d90d7872443a0ef7be189f802c3905592f3c8da
    - https://media.githubusercontent.com/media/activitysim/activitysim_resources/master/sandag_3_zone_data_full/tap_lines.csv
      data_3/tap_lines.csv
      0e1b2c532e5e85b48e2ac77b2836be7ec0cc7cba79907c6f5fb11d2ba171230a

- name: prototype_sandag_xborder
  description: SANDAG cross border travel model
  # activitysim create -e prototype_sandag_xborder -d test_prototype_sandag_xborder
  # cd test_prototype_sandag_xborder
  # python simulation.py
  # cd ..
  include:
    - prototype_sandag_xborder/configs
    - prototype_sandag_xborder/data
    - prototype_sandag_xborder/extensions
    - prototype_sandag_xborder/output
    - prototype_sandag_xborder/simulation.py

- name: prototype_sandag_xborder_full
  description: full scale SANDAG cross border travel model
  # activitysim create -e prototype_sandag_xborder_full -d test_prototype_sandag_xborder_full
  # cd test_prototype_sandag_xborder_full
  # python simulation.py
  # cd ..
  include:
    - prototype_sandag_xborder/configs
    - prototype_sandag_xborder/extensions
    - prototype_sandag_xborder/output
    - prototype_sandag_xborder/simulation.py
    - https://raw.githubusercontent.com/ActivitySim/activitysim_resources/master/sandag_xborder/households_xborder.csv
      data/households_xborder.csv
      d5eacdab200955de06bd70761c648624734740a05738e9ab387502654283acdd
    - https://media.githubusercontent.com/media/activitysim/activitysim_resources/master/sandag_xborder/maz_maz_walk.csv
      data/maz_maz_walk.csv
<<<<<<< HEAD
    - https://raw.githubusercontent.com/activitysim/activitysim_resources/master/sandag_xborder/maz_tap_walk.csv
      data/maz_tap_walk.csv
    - https://raw.githubusercontent.com/activitysim/activitysim_resources/master/sandag_xborder/mazs_xborder.csv
      data/mazs_xborder.csv
    - https://raw.githubusercontent.com/activitysim/activitysim_resources/master/sandag_xborder/persons_xborder.csv
      data/persons_xborder.csv
    - https://raw.githubusercontent.com/activitysim/activitysim_resources/master/sandag_xborder/tap_lines.csv
      data/tap_lines.csv
    - https://raw.githubusercontent.com/activitysim/activitysim_resources/master/sandag_xborder/taps.csv
      data/taps.csv
=======
      027bb92325cd3d19a68c0608d8f909b075a857d4a2793dd6b75a183d371bc1e0
    - https://raw.githubusercontent.com/activitysim/activitysim_resources/master/sandag_xborder/maz_tap_walk.csv
      data/maz_tap_walk.csv
      a5ba44307843ed3dd73448abe61b585d3c4f6a795414f4035cb14f2606a89c8b
    - https://raw.githubusercontent.com/activitysim/activitysim_resources/master/sandag_xborder/mazs_xborder.csv
      data/mazs_xborder.csv
      2d481ec20f69204fc02a259d2d7c4e3d955d6a83b13d7bae920c9c7f8e28c517
    - prototype_sandag_xborder/data/persons_xborder.csv  # this matches the local tours_xborder, see below
    - https://raw.githubusercontent.com/activitysim/activitysim_resources/master/sandag_xborder/tap_lines.csv
      data/tap_lines.csv 
      750745a33f39963f0c3e4efa6135ff89fb7dd49f58f17cdbd90d62e7057fea01
    - https://raw.githubusercontent.com/activitysim/activitysim_resources/master/sandag_xborder/taps.csv
      data/taps.csv
      9a6a29eb17079583e0c235525a58d301ab93f2b3a3bce537b142c85a0ad46606
>>>>>>> f1891430
    - prototype_sandag_xborder/data/tours_xborder.csv  # the file on activitysim_resources is not consistent with this model
    - https://media.githubusercontent.com/media/activitysim/activitysim_resources/master/sandag_xborder/transit_skims_xborder.omx
      data/transit_skims_xborder.omx
      8d5544cc6b543c6b45e77968efca8d62b7ec8b03bd30bdc5e46cd291b4e6b8d3
    - https://media.githubusercontent.com/media/activitysim/activitysim_resources/master/sandag_xborder/traffic_skims_xborder_AM.omx
      data/traffic_skims_xborder_AM.omx
      b7f675e78d0d5f214b9ee4d5a4bb91a66692be1776f474381b8a024e3fcbf4a5
    - https://media.githubusercontent.com/media/activitysim/activitysim_resources/master/sandag_xborder/traffic_skims_xborder_EA.omx
      data/traffic_skims_xborder_EA.omx
      3d4978cba03c1fe5013bcc624b75e90456fe2ac723ca031ce0a1a50c758c3a92
    - https://media.githubusercontent.com/media/activitysim/activitysim_resources/master/sandag_xborder/traffic_skims_xborder_EV.omx
      data/traffic_skims_xborder_EV.omx
      3826807fbbf5a62b97a70022ea6979cd9d16129e326e5570159221db1cbc4584
    - https://media.githubusercontent.com/media/activitysim/activitysim_resources/master/sandag_xborder/traffic_skims_xborder_MD.omx
      data/traffic_skims_xborder_MD.omx
      9a83cf893e459019328aab726c4bd0fdcd38a2b5ecb88e0aa4a880b6104bbd3a
    - https://media.githubusercontent.com/media/activitysim/activitysim_resources/master/sandag_xborder/traffic_skims_xborder_PM.omx
<<<<<<< HEAD
      data/traffic_skims_xborder_PM.omx
=======
      data/traffic_skims_xborder_PM.omx
      87544b59488c4ca654ae8d9756dfb3a8226b85faa21e631339d86fae5dc60feb
>>>>>>> f1891430
<|MERGE_RESOLUTION|>--- conflicted
+++ resolved
@@ -863,18 +863,6 @@
       d5eacdab200955de06bd70761c648624734740a05738e9ab387502654283acdd
     - https://media.githubusercontent.com/media/activitysim/activitysim_resources/master/sandag_xborder/maz_maz_walk.csv
       data/maz_maz_walk.csv
-<<<<<<< HEAD
-    - https://raw.githubusercontent.com/activitysim/activitysim_resources/master/sandag_xborder/maz_tap_walk.csv
-      data/maz_tap_walk.csv
-    - https://raw.githubusercontent.com/activitysim/activitysim_resources/master/sandag_xborder/mazs_xborder.csv
-      data/mazs_xborder.csv
-    - https://raw.githubusercontent.com/activitysim/activitysim_resources/master/sandag_xborder/persons_xborder.csv
-      data/persons_xborder.csv
-    - https://raw.githubusercontent.com/activitysim/activitysim_resources/master/sandag_xborder/tap_lines.csv
-      data/tap_lines.csv
-    - https://raw.githubusercontent.com/activitysim/activitysim_resources/master/sandag_xborder/taps.csv
-      data/taps.csv
-=======
       027bb92325cd3d19a68c0608d8f909b075a857d4a2793dd6b75a183d371bc1e0
     - https://raw.githubusercontent.com/activitysim/activitysim_resources/master/sandag_xborder/maz_tap_walk.csv
       data/maz_tap_walk.csv
@@ -884,12 +872,11 @@
       2d481ec20f69204fc02a259d2d7c4e3d955d6a83b13d7bae920c9c7f8e28c517
     - prototype_sandag_xborder/data/persons_xborder.csv  # this matches the local tours_xborder, see below
     - https://raw.githubusercontent.com/activitysim/activitysim_resources/master/sandag_xborder/tap_lines.csv
-      data/tap_lines.csv 
+      data/tap_lines.csv
       750745a33f39963f0c3e4efa6135ff89fb7dd49f58f17cdbd90d62e7057fea01
     - https://raw.githubusercontent.com/activitysim/activitysim_resources/master/sandag_xborder/taps.csv
       data/taps.csv
       9a6a29eb17079583e0c235525a58d301ab93f2b3a3bce537b142c85a0ad46606
->>>>>>> f1891430
     - prototype_sandag_xborder/data/tours_xborder.csv  # the file on activitysim_resources is not consistent with this model
     - https://media.githubusercontent.com/media/activitysim/activitysim_resources/master/sandag_xborder/transit_skims_xborder.omx
       data/transit_skims_xborder.omx
@@ -907,9 +894,5 @@
       data/traffic_skims_xborder_MD.omx
       9a83cf893e459019328aab726c4bd0fdcd38a2b5ecb88e0aa4a880b6104bbd3a
     - https://media.githubusercontent.com/media/activitysim/activitysim_resources/master/sandag_xborder/traffic_skims_xborder_PM.omx
-<<<<<<< HEAD
       data/traffic_skims_xborder_PM.omx
-=======
-      data/traffic_skims_xborder_PM.omx
-      87544b59488c4ca654ae8d9756dfb3a8226b85faa21e631339d86fae5dc60feb
->>>>>>> f1891430
+      87544b59488c4ca654ae8d9756dfb3a8226b85faa21e631339d86fae5dc60feb