# Environment for testing in travis
# usage: $ conda env create --file=activitysim-test.yml
name: asimtest
channels:
- conda-forge
dependencies:
- python=${TRAVIS_PYTHON_VERSION}
- black
- coveralls
- cytoolz >= 0.8.1
- isort
- nbmake
- numba >= 0.55.2
- numpy >= 1.16.1,<=1.21
- openmatrix >= 0.3.4.1
- orca >= 1.6
<<<<<<< HEAD
- pypyr >= 5.3
=======
- pandas >= 1.1.0
- psutil >= 4.1
- pyarrow >= 2.0
- pypyr >= 5.3
- pytables >= 3.5.1,<3.7  # orca's constraint
>>>>>>> b61f78bf
- pytest
- pytest-cov
- pytest-regressions
<<<<<<< HEAD
- sharrow >= 2.2
- xarray >= 0.21
- simwrapper > 1.7
- pypyr
=======
- pyyaml >= 5.1
- requests >= 2.7
- sharrow >= 2.2
- simwrapper > 1.7
- xarray >= 0.21
>>>>>>> b61f78bf
- zarr<|MERGE_RESOLUTION|>--- conflicted
+++ resolved
@@ -5,6 +5,7 @@
 - conda-forge
 dependencies:
 - python=${TRAVIS_PYTHON_VERSION}
+- pip
 - black
 - coveralls
 - cytoolz >= 0.8.1
@@ -14,28 +15,17 @@
 - numpy >= 1.16.1,<=1.21
 - openmatrix >= 0.3.4.1
 - orca >= 1.6
-<<<<<<< HEAD
-- pypyr >= 5.3
-=======
 - pandas >= 1.1.0
 - psutil >= 4.1
 - pyarrow >= 2.0
 - pypyr >= 5.3
 - pytables >= 3.5.1,<3.7  # orca's constraint
->>>>>>> b61f78bf
 - pytest
 - pytest-cov
 - pytest-regressions
-<<<<<<< HEAD
-- sharrow >= 2.2
-- xarray >= 0.21
-- simwrapper > 1.7
-- pypyr
-=======
 - pyyaml >= 5.1
 - requests >= 2.7
 - sharrow >= 2.2
 - simwrapper > 1.7
 - xarray >= 0.21
->>>>>>> b61f78bf
 - zarr