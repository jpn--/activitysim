# Environment for testing in GitHub Actions
#  This environment contains a minimal set of dependencies needed to run most tests.
#  It does not install ActivitySim itself (which is done by the test scripts) and
#  is not meant for use outside the CI tools.
name: asim-test
channels:
- conda-forge
dependencies:
- pip
- black
- coveralls
- cytoolz >= 0.8.1
- isort
- nbmake
<<<<<<< HEAD
- numba = 0.55.2  # see https://github.com/conda-forge/numba-feedstock/pull/104
- numpy >= 1.16.1,<=1.21
=======
- numba >= 0.56.4
- numpy >= 1.16.1
>>>>>>> 711dec26
- openmatrix >= 0.3.4.1
- orca >= 1.6
- pandas >= 1.1.0,<1.5
- psutil >= 4.1
- pyarrow >= 2.0
- pypyr >= 5.3
- pytables >= 3.5.1,<3.7  # orca's constraint
- pytest
- pytest-cov
- pytest-regressions
- pyyaml >= 5.1
- requests >= 2.7
- sharrow >= 2.3.2
- simwrapper > 1.7
- xarray >= 0.21
- zarr<|MERGE_RESOLUTION|>--- conflicted
+++ resolved
@@ -12,16 +12,11 @@
 - cytoolz >= 0.8.1
 - isort
 - nbmake
-<<<<<<< HEAD
-- numba = 0.55.2  # see https://github.com/conda-forge/numba-feedstock/pull/104
-- numpy >= 1.16.1,<=1.21
-=======
 - numba >= 0.56.4
 - numpy >= 1.16.1
->>>>>>> 711dec26
 - openmatrix >= 0.3.4.1
 - orca >= 1.6
-- pandas >= 1.1.0,<1.5
+- pandas >= 1.1.0
 - psutil >= 4.1
 - pyarrow >= 2.0
 - pypyr >= 5.3
