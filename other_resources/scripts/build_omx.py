# ActivitySim
# Copyright (C) 2016 RSG Inc
# See full license in LICENSE.txt.
# run from the mtc tm1 skims folder

import os

import openmatrix as omx
import pandas as pd


def read_manifest(manifest_file_name):

    column_map = {
        "Token": "skim_key1",
        "TimePeriod": "skim_key2",
        "File": "source_file_name",
        "Matrix": "source_key",
    }
    converters = {col: str for col in column_map.keys()}

    manifest = pd.read_csv(
        manifest_file_name, header=0, comment="#", converters=converters
    )

    manifest.rename(columns=column_map, inplace=True)

    return manifest


def omx_getMatrix(omx_file_name, omx_key):

    with omx.open_file(omx_file_name, "r") as omx_file:

        if omx_key not in omx_file.list_matrices():
<<<<<<< HEAD
            print "Source matrix with key '%s' not found in file '%s" % (
                omx_key,
                omx_file,
            )
            print omx_file.list_matrices()
=======
            print(
                "Source matrix with key '%s' not found in file '%s"
                % (
                    omx_key,
                    omx_file,
                )
            )
            print(omx_file.list_matrices())
>>>>>>> 3b7e5519
            raise RuntimeError(
                "Source matrix with key '%s' not found in file '%s"
                % (
                    omx_key,
                    omx_file,
                )
            )

        data = omx_file[omx_key]

    return data


manifest_dir = "."
source_data_dir = "."
dest_data_dir = "."

manifest_file_name = os.path.join(manifest_dir, "skim_manifest.csv")
dest_file_name = os.path.join(dest_data_dir, "skims.omx")

with omx.open_file(dest_file_name, "a") as dest_omx:

    manifest = read_manifest(manifest_file_name)

    for row in manifest.itertuples(index=True):

        source_file_name = os.path.join(source_data_dir, row.source_file_name)

        if row.skim_key2:
            dest_key = row.skim_key1 + "__" + row.skim_key2
        else:
            dest_key = row.skim_key1

<<<<<<< HEAD
        print "Reading '%s' from '%s' in %s" % (
            dest_key,
            row.source_key,
            source_file_name,
=======
        print(
            "Reading '%s' from '%s' in %s"
            % (
                dest_key,
                row.source_key,
                source_file_name,
            )
>>>>>>> 3b7e5519
        )
        with omx.open_file(source_file_name, "r") as source_omx:

            if row.source_key not in source_omx.list_matrices():
<<<<<<< HEAD
                print "Source matrix with key '%s' not found in file '%s" % (
                    row.source_key,
                    source_file_name,
                )
                print source_omx.list_matrices()
=======
                print(
                    "Source matrix with key '%s' not found in file '%s"
                    % (
                        row.source_key,
                        source_file_name,
                    )
                )
                print(source_omx.list_matrices())
>>>>>>> 3b7e5519
                raise RuntimeError(
                    "Source matrix with key '%s' not found in file '%s"
                    % (
                        row.source_key,
                        dest_omx,
                    )
                )

            data = source_omx[row.source_key]

            if dest_key in dest_omx.list_matrices():
                print("deleting existing dest key '%s'" % (dest_key,))
                dest_omx.removeNode(dest_omx.root.data, dest_key)

            dest_omx[dest_key] = data<|MERGE_RESOLUTION|>--- conflicted
+++ resolved
@@ -33,13 +33,6 @@
     with omx.open_file(omx_file_name, "r") as omx_file:
 
         if omx_key not in omx_file.list_matrices():
-<<<<<<< HEAD
-            print "Source matrix with key '%s' not found in file '%s" % (
-                omx_key,
-                omx_file,
-            )
-            print omx_file.list_matrices()
-=======
             print(
                 "Source matrix with key '%s' not found in file '%s"
                 % (
@@ -48,7 +41,6 @@
                 )
             )
             print(omx_file.list_matrices())
->>>>>>> 3b7e5519
             raise RuntimeError(
                 "Source matrix with key '%s' not found in file '%s"
                 % (
@@ -82,12 +74,6 @@
         else:
             dest_key = row.skim_key1
 
-<<<<<<< HEAD
-        print "Reading '%s' from '%s' in %s" % (
-            dest_key,
-            row.source_key,
-            source_file_name,
-=======
         print(
             "Reading '%s' from '%s' in %s"
             % (
@@ -95,18 +81,10 @@
                 row.source_key,
                 source_file_name,
             )
->>>>>>> 3b7e5519
         )
         with omx.open_file(source_file_name, "r") as source_omx:
 
             if row.source_key not in source_omx.list_matrices():
-<<<<<<< HEAD
-                print "Source matrix with key '%s' not found in file '%s" % (
-                    row.source_key,
-                    source_file_name,
-                )
-                print source_omx.list_matrices()
-=======
                 print(
                     "Source matrix with key '%s' not found in file '%s"
                     % (
@@ -115,7 +93,6 @@
                     )
                 )
                 print(source_omx.list_matrices())
->>>>>>> 3b7e5519
                 raise RuntimeError(
                     "Source matrix with key '%s' not found in file '%s"
                     % (
